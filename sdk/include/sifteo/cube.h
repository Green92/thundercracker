/* -*- mode: C; c-basic-offset: 4; intent-tabs-mode: nil -*-
 *
 * This file is part of the public interface to the Sifteo SDK.
 * Copyright <c> 2012 Sifteo, Inc. All rights reserved.
 */

#ifndef _SIFTEO_CUBE_H
#define _SIFTEO_CUBE_H

#ifdef NO_USERSPACE_HEADERS
#   error This is a userspace-only header, not allowed by the current build.
#endif

#include <sifteo/macros.h>
#include <sifteo/math.h>

namespace Sifteo {


/**
 * Side is an enumeration which names the four sides of a Sifteo cube.
 * Depending on context, these names can refer to either "physical" sides
 * (relative to the hardware in a cube) or "virtual" sides (relative to the
 * current screen rotation.)
 */

enum Side {
    TOP = 0,
    LEFT,
    BOTTOM,
    RIGHT,
    NUM_SIDES,
    NO_SIDE = -1
};


/**
 * CubeID is a lightweight identifier for one Sifteo cube. It is a small
 * unsigned integer which refers to a "cube slot", a collection of resources
 * that the operating system maintains for each cube or potential cube.
 *
 * CubeID objects can be used as accessors for state that is stored in this
 * "cube slot", and as mutators to change the state of the slot. Use a CubeID
 * to read sensor state from a cube, to connect a new cube, or as a parameter
 * for other APIs which need to tell cubes apart.
 */

<<<<<<< HEAD
struct CubeID {
    _SYSCubeID sys;

    /// The maximum number of distinct CubeIDs.
    static const _SYSCubeID NUM_SLOTS = _SYS_NUM_CUBE_SLOTS;

    /// A reserved ID, used to mark undefined CubeIDs.
    static const _SYSCubeID UNDEFINED = _SYS_CUBE_ID_INVALID;
=======
class Cube {
 public:
    typedef _SYSCubeID ID;
    typedef _SYSSideID Side;
    typedef _SYSNeighborState Neighborhood;
    typedef _SYSByte4 TiltState;
>>>>>>> 692c7a48

    /**
     * Default constructor. By default, a CubeID is initialized to a
     * special Undefined value. This value can be tested for with the
     * isDefined() predicate.
     */
    CubeID() : sys(UNDEFINED) {}

    /**
     * Initialize a CubeID with a concrete slot value. Slots are numbered
     * from 0 to NUM_SLOTS - 1.
     */
    CubeID(_SYSCubeID sys) : sys(sys) {}

    /**
     * Implicit conversion to _SYSCubeID, for use in low-level system calls.
     */
    operator _SYSCubeID() const {
        return sys;
    }

    /**
     * Return the _SYSCubeIDVector bit associated with this ID. These bits
     * are used for some system calls, and they can be used to quickly
     * describe a set of cubes.
     */
     
    _SYSCubeIDVector bit() const {
        return 0x80000000 >> sys;
    }
    
    /**
     * Is this a CubeID that was initialized with a valid slot number, and
     * not one that was initialized as undefined?
     */
    bool isDefined() const {
        return sys != UNDEFINED;
    }

    /**
     * Return the physical accelerometer state, as a signed byte-vector.
     */
    Byte3 accel() const {
        ASSERT(sys < NUM_SLOTS);
        _SYSAccelState state = _SYS_getAccel(*this);
        return vec(state.x, state.y, state.z);
    }

    /**
     * Return the 'tilt' state, derived from the raw accelerometer data
     * by a built-in filter. Tilt is a vector, where each component is
     * in the set (-1, 0, +1).
     */
<<<<<<< HEAD
    Byte2 tilt() const {
        ASSERT(sys < NUM_SLOTS);
        _SYSTiltState tilt = _SYS_getTilt(*this);
        return vec(tilt.x - _SYS_TILT_NEUTRAL, tilt.y - _SYS_TILT_NEUTRAL);
=======
    
    ID physicalNeighborAt(Side side) const {
        ASSERT(side >= 0);
        ASSERT(side < NUM_SIDES);
        _SYSNeighborState state;
        state.value = _SYS_getNeighbors(id());
        return state.sides[side];
    }
    
    ID hasPhysicalNeighborAt(Side side) const {
        return physicalNeighborAt(side) != CUBE_ID_UNDEFINED;
>>>>>>> 692c7a48
    }

    /**
     * Is this cube being touched right now? Return the current state
     * of the touch sensor.
     */
<<<<<<< HEAD
    bool isTouching() const {
        ASSERT(sys < NUM_SLOTS);
        return _SYS_isTouching(*this);
    }
    
    /**
     * Is a shake event being detected on this cube?
     */
    bool isShaking() const {
        ASSERT(sys < NUM_SLOTS);
        return _SYS_SHAKING == _SYS_getShake(*this);
    }

    /**
     * Return the cube's unique 64-bit hardware ID. This ID uniquely
     * identifies the cube that this slot is paired with.
     *
     * The system caches these IDs, so usually this function will return
     * nearly instantly. However, if the HWID is not yet known, this may block
     * while we wait on a radio round-trip to discover the HWID.
     */
    uint64_t hwID() const {
        ASSERT(sys < NUM_SLOTS);
        return _SYS_getCubeHWID(*this);
    }

    /**
     * Detach any video buffer which was previously attached to this
     * cube. After this point, we'll refrain from sending any video updates
     * to this cube. The cube will retain its existing screen contents.
     *
     * Waits for all cubes to finish rendering before detaching.
     */
    void detachVideoBuffer() const {
        ASSERT(sys < NUM_SLOTS);
        _SYS_finish();
        _SYS_setVideoBuffer(*this, 0);
=======
    
    Side physicalSideOf(ID cube) const {
        ASSERT(cube < _SYS_NUM_CUBE_SLOTS);
        _SYSNeighborState state;
        state.value = _SYS_getNeighbors(id());
        for(Side side=0; side<NUM_SIDES; ++side) {
            if (state.sides[side] == cube) { return side; }
        }
        return SIDE_UNDEFINED;
    }
    
    Byte2 physicalAccel() const {
        _SYSByte4 v;
        v.value = _SYS_getAccel(id());
        return Vec2(v.x, v.y);
    }

    TiltState getTiltState() const {
        _SYSByte4 t;
        t.value = _SYS_getTilt(id());
        return t;
    }

    bool isShaking() const {
        return _SYS_getShake(id());
>>>>>>> 692c7a48
    }

    /**
     * Get this cube's battery level.
     *
     * XXX: Units are currently TBD.
     */
    unsigned batteryLevel() const {
        ASSERT(sys < NUM_SLOTS);
        return _SYS_getBatteryV(*this);
    }

    CubeID operator ++() { return ++sys; }
    CubeID operator ++(int) { return sys++; }
    CubeID operator --() { return --sys; }
    CubeID operator --(int) { return sys--; }
};


/**
 * A Neighborhood is a description of all neighbors for a single cube,
 * packed into a small value. Each side can be empty, or it can refer to
 * another cube by its CubeID.
 */

struct Neighborhood {
    _SYSNeighborState sys;

    /**
     * Default constructor. Leaves the Neighborhood uninitialized.
     */
    Neighborhood() {}
    
    /**
     * Initialize a Neighborhood from a low-level _SYSNeighborState object.
     */
    Neighborhood(_SYSNeighborState sys) : sys(sys) {}

    /**
     * Implicit conversion to _SYSNeighborState,
     * for use in low-level system calls.
     */
    operator _SYSNeighborState& () {
        return sys;
    }

    /**
     * Get a Neighborhood representing the physical neighbors for a cube.
     *
     * The sides in this Neighborhood are relative to the physical cube
     * hardware, not to the current screen orientation. (A CubeID object has
     * no way of knowing what the current screen orientation is.)
     */
    Neighborhood(CubeID cube) {
        ASSERT(cube < cube.NUM_SLOTS);
        _SYS_getNeighbors(cube, &sys);
    }

    /**
     * Return the neighbor at a particular side.
     * If no neighbor exists at that side, we return an undefined CubeID.
     */
    CubeID neighborAt(Side side) const {
        ASSERT(side >= 0 && side < NUM_SIDES);
        return sys.sides[side];
    }

    /**
     * Is there a neighbor at this side? This is equivalent to calling
     * isDefined() on the result of neighborAt().
     */
    bool hasNeighborAt(Side side) const {
        return neighborAt(side).isDefined();
    }

    /**
     * If the specified cube is part of this neighborhood (i.e. it was
     * neighbored to the cube that this Neighborhood was created for),
     * return the Side where that cube is found. Otherwise, returns NO_SIDE.
     */
    Side sideOf(CubeID cube) const {
        for (Side side = (Side)0; side < NUM_SIDES; ++side)
            if (sys.sides[side] == cube)
                return side;
        return NO_SIDE;
    }
};


};  // namespace Sifteo

#endif<|MERGE_RESOLUTION|>--- conflicted
+++ resolved
@@ -45,7 +45,6 @@
  * for other APIs which need to tell cubes apart.
  */
 
-<<<<<<< HEAD
 struct CubeID {
     _SYSCubeID sys;
 
@@ -54,14 +53,6 @@
 
     /// A reserved ID, used to mark undefined CubeIDs.
     static const _SYSCubeID UNDEFINED = _SYS_CUBE_ID_INVALID;
-=======
-class Cube {
- public:
-    typedef _SYSCubeID ID;
-    typedef _SYSSideID Side;
-    typedef _SYSNeighborState Neighborhood;
-    typedef _SYSByte4 TiltState;
->>>>>>> 692c7a48
 
     /**
      * Default constructor. By default, a CubeID is initialized to a
@@ -106,8 +97,9 @@
      */
     Byte3 accel() const {
         ASSERT(sys < NUM_SLOTS);
-        _SYSAccelState state = _SYS_getAccel(*this);
-        return vec(state.x, state.y, state.z);
+        _SYSByte4 v;
+        v.value = _SYS_getAccel(*this);
+        return vec(v.x, v.y, v.z);
     }
 
     /**
@@ -115,31 +107,17 @@
      * by a built-in filter. Tilt is a vector, where each component is
      * in the set (-1, 0, +1).
      */
-<<<<<<< HEAD
     Byte2 tilt() const {
         ASSERT(sys < NUM_SLOTS);
-        _SYSTiltState tilt = _SYS_getTilt(*this);
-        return vec(tilt.x - _SYS_TILT_NEUTRAL, tilt.y - _SYS_TILT_NEUTRAL);
-=======
-    
-    ID physicalNeighborAt(Side side) const {
-        ASSERT(side >= 0);
-        ASSERT(side < NUM_SIDES);
-        _SYSNeighborState state;
-        state.value = _SYS_getNeighbors(id());
-        return state.sides[side];
-    }
-    
-    ID hasPhysicalNeighborAt(Side side) const {
-        return physicalNeighborAt(side) != CUBE_ID_UNDEFINED;
->>>>>>> 692c7a48
+        _SYSByte4 v;
+        v.value = _SYS_getTilt(*this);
+        return vec(v.x, v.y);
     }
 
     /**
      * Is this cube being touched right now? Return the current state
      * of the touch sensor.
      */
-<<<<<<< HEAD
     bool isTouching() const {
         ASSERT(sys < NUM_SLOTS);
         return _SYS_isTouching(*this);
@@ -150,7 +128,7 @@
      */
     bool isShaking() const {
         ASSERT(sys < NUM_SLOTS);
-        return _SYS_SHAKING == _SYS_getShake(*this);
+        return _SYS_getShake(*this);
     }
 
     /**
@@ -177,33 +155,6 @@
         ASSERT(sys < NUM_SLOTS);
         _SYS_finish();
         _SYS_setVideoBuffer(*this, 0);
-=======
-    
-    Side physicalSideOf(ID cube) const {
-        ASSERT(cube < _SYS_NUM_CUBE_SLOTS);
-        _SYSNeighborState state;
-        state.value = _SYS_getNeighbors(id());
-        for(Side side=0; side<NUM_SIDES; ++side) {
-            if (state.sides[side] == cube) { return side; }
-        }
-        return SIDE_UNDEFINED;
-    }
-    
-    Byte2 physicalAccel() const {
-        _SYSByte4 v;
-        v.value = _SYS_getAccel(id());
-        return Vec2(v.x, v.y);
-    }
-
-    TiltState getTiltState() const {
-        _SYSByte4 t;
-        t.value = _SYS_getTilt(id());
-        return t;
-    }
-
-    bool isShaking() const {
-        return _SYS_getShake(id());
->>>>>>> 692c7a48
     }
 
     /**
@@ -259,7 +210,7 @@
      */
     Neighborhood(CubeID cube) {
         ASSERT(cube < cube.NUM_SLOTS);
-        _SYS_getNeighbors(cube, &sys);
+        sys.value = _SYS_getNeighbors(cube);
     }
 
     /**
