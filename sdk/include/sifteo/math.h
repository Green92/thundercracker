--- conflicted
+++ resolved
@@ -117,12 +117,8 @@
     int x, y;
 };
 
-<<<<<<< HEAD
-inline Vec2 operator-(const Vec2& u) { return Vec2(-u.x, -u.y); }
-=======
 inline Vec2 operator<<(const Vec2& u, int shift) { return Vec2(u.x<<shift, u.y<<shift); }
 inline Vec2 operator>>(const Vec2& u, int shift) { return Vec2(u.x>>shift, u.y>>shift); }
->>>>>>> e9105ba9
 inline Vec2 operator+(const Vec2& u, const Vec2& v) { return Vec2(u.x+v.x, u.y+v.y); }
 inline Vec2 operator += (Vec2& u, const Vec2& v) { return Vec2(u.x+=v.x, u.y+=v.y); }
 inline Vec2 operator-(const Vec2& u, const Vec2& v) { return Vec2(u.x-v.x, u.y-v.y); }
@@ -411,15 +407,6 @@
     _SYS_sincosf(x, s, c);
 }
 
-int inline max(int a, int b)
-{
-	return a > b ? a : b;
-}
-
-int inline min(int a, int b)
-{
-	return a < b ? a : b;
-}
 
 }   // namespace Math
 }   // namespace Sifteo
