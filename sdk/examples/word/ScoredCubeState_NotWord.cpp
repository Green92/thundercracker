#include <sifteo.h>
#include "EventID.h"
#include "EventData.h"
#include "assets.gen.h"
#include "CubeStateMachine.h"
#include "GameStateMachine.h"
#include "Dictionary.h"
#include "ScoredCubeState_NotWord.h"
<<<<<<< HEAD
=======
#include <string.h>
#include "WordGame.h"
>>>>>>> 4cf2ebbb

ScoredCubeState_NotWord::ScoredCubeState_NotWord()
{
}

unsigned ScoredCubeState_NotWord::onEvent(unsigned eventID, const EventData& data)
{
    switch (eventID)
    {
    case EventID_EnterState:
    case EventID_NewAnagram:
    case EventID_Paint:
    case EventID_ClockTick:
        paint();
        break;

    case EventID_AddNeighbor:
    case EventID_RemoveNeighbor:
    case EventID_LetterOrderChange:
        {
            bool isOldWord = false;
            if (getStateMachine().canBeginWord())
            {

                char wordBuffer[MAX_LETTERS_PER_WORD + 1];
                if (getStateMachine().beginsWord(isOldWord, wordBuffer))
                {
                    EventData data;
                    data.mWordFound.mCubeIDStart = getStateMachine().getCube().id();
                    data.mWordFound.mWord = wordBuffer;

                    if (isOldWord)
                    {
                        GameStateMachine::sOnEvent(EventID_OldWordFound, data);
                        return CubeStateIndex_OldWordScored;
                    }

                    GameStateMachine::sOnEvent(EventID_NewWordFound, data);
                    return CubeStateIndex_NewWordScored;
                }
                else
                {
                    EventData data;
                    data.mWordBroken.mCubeIDStart = getStateMachine().getCube().id();
                    GameStateMachine::sOnEvent(EventID_WordBroken, data);

                    return CubeStateIndex_NotWordScored;
                }
                paint();
            }
        }
        break;

    case EventID_NewWordFound:
        if (!getStateMachine().canBeginWord() &&
             getStateMachine().isConnectedToCubeOnSide(data.mWordFound.mCubeIDStart))
        {
            return CubeStateIndex_NewWordScored;
        }
        break;

    case EventID_OldWordFound:
        if (!getStateMachine().canBeginWord() &&
             getStateMachine().isConnectedToCubeOnSide(data.mWordFound.mCubeIDStart))
        {
            return CubeStateIndex_OldWordScored;
        }
        break;

    case EventID_GameStateChanged:
        switch (data.mGameStateChanged.mNewStateIndex)
        {
        case GameStateIndex_EndOfRoundScored:
            return CubeStateIndex_EndOfRoundScored;

        case GameStateIndex_ShuffleScored:
            return CubeStateIndex_ShuffleScored;
        }
        break;
    }
    return getStateMachine().getCurrentStateIndex();
}

unsigned ScoredCubeState_NotWord::update(float dt, float stateTime)
{
    CubeState::update(dt, stateTime);
    return getStateMachine().getCurrentStateIndex();
}

void ScoredCubeState_NotWord::paint()
{
    Cube& c = getStateMachine().getCube();
    // FIXME vertical words
    bool neighbored =
            (c.physicalNeighborAt(SIDE_LEFT) != CUBE_ID_UNDEFINED ||
            c.physicalNeighborAt(SIDE_RIGHT) != CUBE_ID_UNDEFINED);
    VidMode_BG0_SPR_BG1 vid(c.vbuf);
    vid.init();
    paintLetters(vid, Font1Letter, true);
    if (neighbored)
    {
        paintTeeth(vid, ImageIndex_Neighbored, true, false, true, false);
    }
    else
    {
        paintTeeth(vid, ImageIndex_Teeth, false, true, false, true);
    }
}<|MERGE_RESOLUTION|>--- conflicted
+++ resolved
@@ -6,11 +6,7 @@
 #include "GameStateMachine.h"
 #include "Dictionary.h"
 #include "ScoredCubeState_NotWord.h"
-<<<<<<< HEAD
-=======
-#include <string.h>
 #include "WordGame.h"
->>>>>>> 4cf2ebbb
 
 ScoredCubeState_NotWord::ScoredCubeState_NotWord()
 {
@@ -109,7 +105,17 @@
             c.physicalNeighborAt(SIDE_RIGHT) != CUBE_ID_UNDEFINED);
     VidMode_BG0_SPR_BG1 vid(c.vbuf);
     vid.init();
-    paintLetters(vid, Font1Letter, true);
+    switch (MAX_LETTERS_PER_CUBE)
+    {
+    case 2:
+        paintLetters(vid, Font2Letter, true);
+        break;
+
+    default:
+        paintLetters(vid, Font1Letter, true);
+        break;
+    }
+
     if (neighbored)
     {
         paintTeeth(vid, ImageIndex_Neighbored, true, false, true, false);
