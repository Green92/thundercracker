--- conflicted
+++ resolved
@@ -5,11 +5,7 @@
 #include "CubeStateMachine.h"
 #include "GameStateMachine.h"
 #include "ScoredCubeState_NewWord.h"
-<<<<<<< HEAD
-=======
-#include <string.h>
 #include "WordGame.h"
->>>>>>> 4cf2ebbb
 
 ScoredCubeState_NewWord::ScoredCubeState_NewWord() : mImageIndex(ImageIndex_ConnectedWord)
 {
@@ -141,8 +137,14 @@
     Cube& c = getStateMachine().getCube();
     VidMode_BG0_SPR_BG1 vid(c.vbuf);
     vid.init();
-//    paintLetters(vid, Font1Letter, true);
-    vid.BG0_drawAsset(Vec2(0,0), ScreenOff);
+    if (MAX_LETTERS_PER_CUBE == 1)
+    {
+        paintLetters(vid, Font1Letter, true);
+    }
+    else
+    {
+        vid.BG0_drawAsset(Vec2(0,0), ScreenOff);
+    }
 
     paintTeeth(vid, mImageIndex, true, false, false, false);
     vid.BG0_setPanning(Vec2(0.f, 0.f));
