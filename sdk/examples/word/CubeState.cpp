--- conflicted
+++ resolved
@@ -33,7 +33,11 @@
                            bool paintTime,
                            float animStartTime)
 {
-	paintTime = false;
+    if (MAX_LETTERS_PER_CUBE > 1)
+    {
+        paintTime = false;
+    }
+
     if (teethImageIndex == ImageIndex_Teeth && reverseAnim)
     {
         // no blip when reversing teeth anim (use the same anim, but
@@ -174,7 +178,12 @@
             switch (getTransparencyType(teethImageIndex, frame, j, i))
             {
             case TransparencyType_None:
-                if (animate && (teethImageIndex == ImageIndex_ConnectedRightWord || teethImageIndex == ImageIndex_ConnectedLeftWord || teethImageIndex == ImageIndex_ConnectedWord || teethImageIndex == ImageIndex_Teeth || teethImageIndex == ImageIndex_Teeth_NoBlip))
+                if (MAX_LETTERS_PER_CUBE == 1 ||
+                    (animate && (teethImageIndex == ImageIndex_ConnectedRightWord ||
+                                teethImageIndex == ImageIndex_ConnectedLeftWord ||
+                                teethImageIndex == ImageIndex_ConnectedWord ||
+                                teethImageIndex == ImageIndex_Teeth ||
+                                teethImageIndex == ImageIndex_Teeth_NoBlip)))
                 {
                     // paint this opaque tile
                     // paint BG0
@@ -299,12 +308,13 @@
     }
 
     // TODO merge in 2 ltr cube proto code
-    if (!(animate &&
-        (teethImageIndex == ImageIndex_ConnectedRightWord ||
-         teethImageIndex == ImageIndex_ConnectedLeftWord ||
-         teethImageIndex == ImageIndex_ConnectedWord ||
-         teethImageIndex == ImageIndex_Teeth ||
-         teethImageIndex == ImageIndex_Teeth_NoBlip)))
+    if (MAX_LETTERS_PER_CUBE > 1 &&
+        !(animate &&
+            (teethImageIndex == ImageIndex_ConnectedRightWord ||
+            teethImageIndex == ImageIndex_ConnectedLeftWord ||
+            teethImageIndex == ImageIndex_ConnectedWord ||
+            teethImageIndex == ImageIndex_Teeth ||
+            teethImageIndex == ImageIndex_Teeth_NoBlip)))
     {
         bg1.DrawAsset(Vec2(8,11), FontSmall, GameStateMachine::getNumAnagramsRemaining());
     }
@@ -317,26 +327,42 @@
                              const AssetImage &font,
                              bool paintSprites)
 {
-<<<<<<< HEAD
-    vid.BG0_drawAsset(Vec2(0,0), LetterBG);
-    const char *str = getStateMachine().getLetters();
-    switch (_SYS_strnlen(str, 16))
-=======
-    vid.BG0_drawAsset(Vec2(0,0), ScreenOff);
-    vid.BG0_drawPartialAsset(Vec2(17, 0),
-                             Vec2(0, 0),
-                             Vec2(1, 16),
-                             ScreenOff);
-    vid.BG0_drawPartialAsset(Vec2(16, 0),
-                             Vec2(0, 0),
-                             Vec2(1, 16),
-                             ScreenOff);
     char str[MAX_LETTERS_PER_CUBE + 1];
     getStateMachine().getLetters(str, true);
-    switch (strlen(str))
->>>>>>> 4cf2ebbb
-    {
+    switch (_SYS_strnlen(str, MAX_LETTERS_PER_CUBE))
+    {
+    case 2:
+        vid.BG0_drawAsset(Vec2(0,0), ScreenOff);
+        vid.BG0_drawPartialAsset(Vec2(17, 0),
+                                 Vec2(0, 0),
+                                 Vec2(1, 16),
+                                 ScreenOff);
+        vid.BG0_drawPartialAsset(Vec2(16, 0),
+                                 Vec2(0, 0),
+                                 Vec2(1, 16),
+                                 ScreenOff);
+        {
+            unsigned frame = str[0] - (int)'A';
+
+            if (frame < font.frames)
+            {
+                vid.BG0_drawAsset(Vec2(0,4), font, frame);
+            }
+            frame = str[1] - (int)'A';
+
+            if (frame < font.frames)
+            {
+                vid.BG0_drawAsset(Vec2(9,4), font, frame);
+            }
+        }
+      break;
+
+    //case 3:
+        // TODO
+      //  break;
+
     default:
+        vid.BG0_drawAsset(Vec2(0,0), LetterBG);
         {
             unsigned frame = *str - (int)'A';
 
@@ -479,7 +505,6 @@
 
                     switch (mEyeState)
                     {
-<<<<<<< HEAD
                     case EyeState_Closed:
                         vid.setSpriteImage(LetterStateSpriteID_LeftEye, EyeLeftBlink.index);
                         vid.resizeSprite(LetterStateSpriteID_LeftEye, EyeLeft.width * 8, EyeLeft.height * 8);
@@ -504,12 +529,19 @@
                         WordGame::hideSprites(vid);
                         break;
 
-=======
->>>>>>> 4cf2ebbb
                     default:
+                        {
+                            unsigned eyeFrame = MAX(0, NumEyeStates - mEyeState); // asset frames are backwards
+                            vid.setSpriteImage(LetterStateSpriteID_LeftEye, EyeLeft.index + (eyeFrame % EyeLeft.frames) * EyeLeft.width * EyeLeft.height);
+                            vid.resizeSprite(LetterStateSpriteID_LeftEye, EyeLeft.width * 8, EyeLeft.height * 8);
+                            vid.moveSprite(LetterStateSpriteID_LeftEye, ed.lx, ed.ly);
+
+                            vid.setSpriteImage(LetterStateSpriteID_RightEye, EyeRight.index + (eyeFrame % EyeRight.frames) * EyeRight.width * EyeRight.height);
+                            vid.resizeSprite(LetterStateSpriteID_RightEye, EyeRight.width * 8, EyeRight.height * 8);
+                            vid.moveSprite(LetterStateSpriteID_RightEye, ed.rx, ed.ry);
+                        }
                         break;
                     }
-
                 }
                 else
                 {
@@ -518,28 +550,6 @@
             }
         }
         break;
-
-    case 2:
-        {
-            unsigned frame = str[0] - (int)'A';
-
-            if (frame < font.frames)
-            {
-                vid.BG0_drawAsset(Vec2(0,4), font, frame);
-            }
-            frame = str[1] - (int)'A';
-
-            if (frame < font.frames)
-            {
-                vid.BG0_drawAsset(Vec2(9,4), font, frame);
-            }
-
-        }
-      break;
-
-    //case 3:
-        // TODO
-      //  break;
     }
     vid.BG0_setPanning(Vec2(getStateMachine().getPanning(), 0));
 }
