#include "Game.h"
#include "Dialog.h"
#include "DrawingHelpers.h"

Game gGame;
SystemTime Game::mPrevTime;
TimeDelta Game::mDt(0.f);
#if PLAYTESTING_HACKS
float Game::sShakeTime = -1.f;
#endif

Game* Game::Inst() {
  return &gGame;
}

void Game::Paint(bool sync) {
  if (mNeighborDirty) { 
    CheckMapNeighbors(); 
  }
  SystemTime now = SystemTime::now();
  mPlayer.Update();
  for(ViewSlot& view : views) {
    view.Update();
  }

  DoPaint(sync);
  mAnimFrames++;

  #if PLAYTESTING_HACKS
    if (mPlayer.View()->GetCube()->isShaking()) {
      if (sShakeTime < 0.0f) {
        sShakeTime = 0.f;
      } else {
        sShakeTime += dt;
      }
    } else {
      sShakeTime = -1.f;
    }
  #endif
}

void Game::DoPaint(bool sync) {
  if (sync || mNeedsSync) {
    System::paintSync();
    if (mNeedsSync > 0) {
      mNeedsSync--;
    }
  } else {
    System::paint();
  }
  SystemTime newTime = SystemTime::now();
  mDt = newTime - mPrevTime;
  mPrevTime = newTime;
  // New/Lost Cube Hook?
}

void Game::UnlockAllViews() {
  auto i = ListLockedViews();
  while(i.MoveNext()) {
    i->GetRoomView()->Unlock();
  }
  mLockedViewMask = 0;
}

void Game::MoveBlock(Sokoblock* block, Int2 u) {
  if (block) {
    block->Move(u);
    mPlayer.TargetView()->UpdateBlock();

    // Could be optimized, perhaps
    const Cube::Side dir = InferDirection(u);
    ViewSlot* view = mPlayer.TargetView()->Parent()->VirtualNeighborAt(dir);
    if (view && view->ShowingRoom()) {
      RoomView* pRoomView = view->GetRoomView();
      if (pRoomView->Block()) {
        pRoomView->UpdateBlock();
      } else {
        pRoomView->ShowBlock(block);
      }
    }
    //
  }
}


int Game::MovePlayerOneTile(Cube::Side dir, int progress, Sokoblock* block) {
  mPlayer.SetDirection(dir);

  const Int2 unit = kSideToUnit[dir];
  if (dot(BroadDirection(), unit) != 1) { block = 0; }

  // if we have any progress to use, use it here
  if (progress != 0) {
    mPlayer.Move(progress * unit);
    MoveBlock(block, progress * unit);
    Paint();
  }
  // while we're still moving in this direction
  while(progress+WALK_SPEED < 16) {
    progress += WALK_SPEED;
    mPlayer.Move(WALK_SPEED * unit);
    MoveBlock(block, WALK_SPEED * unit);
    Paint();
  }
  // use up any remainder
  const int leftovers = 16 - progress;
  mPlayer.Move(leftovers * unit);
  MoveBlock(block, leftovers * unit);
  return WALK_SPEED - leftovers;  
}

void Game::MovePlayerAndRedraw(int dx, int dy) {
  mPlayer.SetDirection(InferDirection(vec(dx, dy)));
  mPlayer.Move(dx, dy);
  Paint();
}

void Game::WalkTo(Int2 position, bool dosfx) {
  if (dosfx) {
    PlaySfx(sfx_running);
  }
  Int2 delta = position - mPlayer.Position();
  while(delta.x > WALK_SPEED) {
    MovePlayerAndRedraw(WALK_SPEED, 0);
    delta.x -= WALK_SPEED;
  }
  while(delta.x < -WALK_SPEED) {
    MovePlayerAndRedraw(-WALK_SPEED, 0);
    delta.x += WALK_SPEED;
  }
  if (delta.x != 0) {
    MovePlayerAndRedraw(delta.x, 0);
  }
  while(delta.y > WALK_SPEED) {
    MovePlayerAndRedraw(0, WALK_SPEED);
    delta.y -= WALK_SPEED;
  }
  while(delta.y < WALK_SPEED) {
    MovePlayerAndRedraw(0, -WALK_SPEED);
    delta.y += WALK_SPEED;
  }
  if (delta.y != 0) {
    MovePlayerAndRedraw(0, delta.y);
  }
}

void Game::TeleportTo(const MapData& m, Int2 position) {
  #if MUSIC_ON
    gChannelMusic.stop();
  #endif
  Int2 room = position/128;
  ViewSlot* view = mPlayer.View();
  unsigned roomId = mPlayer.GetRoom()->Id();
  
  // blank other cubes
  ViewSlot::Iterator p = ListViews();
  while(p.MoveNext()) {
    if (p != view) { p->HideLocation(); }
  }

  IrisOut(view);
  mMap.SetData(m);
  mPlayer.SetPosition(position);
  if (pMinimap) { pMinimap->Restore(); }
  Zoom(view, room.x + room.y * mMap.Data()->width);
  
  ViewMode g = view->Graphics();
  g.init();
  view->GetCube()->vbuf.touch();

  // todo: expose music in level editor?
  PlayMusic(mMap.Data()->tileset == &TileSet_dungeon ? music_dungeon : music_castle);

  // walk out of the in-gate
  Int2 target = mMap.GetRoom(room)->Center(0);
  mPlayer.SetDirection(InferDirection(target - position));
  view->ShowLocation(room, true);
  WalkTo(target, false);
  UnlockAllViews();
  CheckMapNeighbors();
}

void Game::IrisOut(ViewSlot* view) {
  view->HideSprites();
  BG1Helper(*view->GetCube()).Flush();
  ViewMode mode = view->Graphics();
  for(unsigned i=0; i<8; ++i) {
    for(unsigned x=i; x<16-i; ++x) {
      mode.BG0_putTile(vec(x, i), *BlackTile.tiles);
      mode.BG0_putTile(vec(x, 16-i-1), *BlackTile.tiles);
    }
    for(unsigned y=i+1; y<16-i-1; ++y) {
      mode.BG0_putTile(vec(i, y), *BlackTile.tiles);
      mode.BG0_putTile(vec(16-i-1, y), *BlackTile.tiles);
    }
    System::paintSync();
  }
  for(unsigned i=0; i<8; ++i) {
    view->GetCube()->vbuf.touch();
    DoPaint(true);
  }
}

void Game::Zoom(ViewSlot* view, int roomId) {
#if DO_ZOOM
  PlaySfx(sfx_zoomIn);
  DoPaint(true);
  VidMode_BG2 vid(view->GetCube()->vbuf);
  vid.init();
  vid.BG2_setBorder(0x0000);
  for(int x=0; x<8; ++x) {
    for(int y=0; y<8; ++y) {
      vid.BG2_drawAsset(
        vec(x<<1,y<<1),
        *(mMap.Data()->tileset),
        mMap.GetTileId(roomId, vec(x, y))
      );
    }
  }
  for (float t = 1.0f; t > 0.0f; t -= 0.05f) {
    AffineMatrix m = AffineMatrix::identity();
    m.translate(64, 64);
    m.scale(1.f+9.f*t);
    m.rotate(t * 1.1f);
    m.translate(-64, -64);
    vid.BG2_setMatrix(m);
    DoPaint(false);
  }    
  DoPaint(true);
#endif
}

void Game::ScrollTo(unsigned roomId) {
  // blank other cubes
  ViewSlot *pView = mPlayer.CurrentView()->Parent();
  ViewSlot::Iterator p = ListViews();
  while(p.MoveNext()) {
    if (p != pView) { p->HideLocation(false); }
  }
  // hide sprites and overlay
  pView->HideSprites();
  BG1Helper(*pView->GetCube()).Flush();
  Paint(true);

  const Int2 targetLoc = mMap.GetLocation(roomId);
  const Int2 currentLoc = mPlayer.GetRoom()->Location();
  const Int2 start = 128 * currentLoc;
  const Int2 delta = 128 * (targetLoc - currentLoc);
  const Int2 target = start + delta;
  Int2 pos;
  ViewMode mode = pView->Graphics();
  SystemTime t=SystemTime::now(); 
  do {
    float u = float(SystemTime::now()-t) / 2.333f;
    u = 1.f - (1.f-u)*(1.f-u)*(1.f-u)*(1.f-u);
    pos = vec(start.x + int(u * delta.x), start.y + int(u * delta.y));
    DrawOffsetMap(&mode, mMap.Data(), pos);
    Paint(true);
<<<<<<< HEAD
  } while(SystemTime::now()-t<2.333f && (pos-target).len2() > 4);
  mode.BG0_setPanning(Vec2(0,0));
=======
  } while(mSimTime-t<2.333f && (pos-target).len2() > 4);
  mode.BG0_setPanning(vec(0,0));
>>>>>>> dd11450d
  DrawRoom(&mode, mMap.Data(), roomId);
  Paint(true);
}

void Game::Slide(ViewSlot* view) {
  ViewMode g = view->Graphics();
  const int dt = 16;
  ASSERT(128%dt == 0);
  g.setWindow(128-dt,dt);
  Paint(true);
  for(unsigned i=dt; i<=128; i+=dt) {
    g.setWindow(128-i, i);
    Paint(false);
  }
}

bool Game::AnyViewsTouched() {
  ViewSlot::Iterator p = ListViews();
  while(p.MoveNext()) {
    if (p->Touched()) { return true; }
  }
  return false;
}

void Game::Wait(float seconds, bool touchToSkip) {
  for(SystemTime t=SystemTime::now(); SystemTime::now()-t<seconds;) { 
    Paint(); 
    if (touchToSkip && AnyViewsTouched()) {
      return;
    }
  }
}

void Game::NpcDialog(const DialogData& data, ViewSlot *vslot) {
    Dialog view;
    ViewMode mode = vslot->Graphics();
    PlaySfx(sfx_neighbor);
    for(unsigned i=0; i<8; ++i) { mode.hideSprite(i); }
    mode.BG0_drawAsset(vec(0,10), DialogBox);

    // save BG0 (above dialog line)
    VideoBuffer& vbuf = vslot->GetCube()->vbuf;
    uint16_t bg0_tiles[180];
    for(unsigned i=0; i<180; ++i) {
      bg0_tiles[i] = vbuf.peek( mode.BG0_addr(vec(i%18, i/18)) );
    }

    for(unsigned line=0; line<data.lineCount; ++line) {
        const DialogTextData& txt = data.lines[line];
        if (line == 0 || data.lines[line-1].detail != txt.detail) {
          if (line > 0) {
            Paint(true);
            mode.setWindow(0, 80);
            _SYS_vbuf_write(&vbuf.sys, mode.BG0_addr(vec(0,0)), bg0_tiles, 180);
          }
          BG1Helper ovrly(*vslot->GetCube());
          ovrly.DrawAsset(vec(txt.detail == &NPC_Detail_pearl_detail ? 1 : 2, 0), *(txt.detail));
          ovrly.Flush();
          Paint(true);
          #if GFX_ARTIFACT_WORKAROUNDS
            vslot->GetCube()->vbuf.touch();
            Paint(true);
            vslot->GetCube()->vbuf.touch();
            Paint(true);
            vslot->GetCube()->vbuf.touch();
            Paint(true);
          #endif
          //Now set up a letterboxed 128x48 mode
          mode.setWindow(80, 48);
          view.Init(vslot->GetCube());
        }
        view.Erase();
        Paint(true);
        #if GFX_ARTIFACT_WORKAROUNDS
          vslot->GetCube()->vbuf.touch();
          Paint(true);
        #endif
        gGame.Paint(true);
        view.ShowAll(txt.line);
        if (line > 0) {
            PlaySfx(sfx_neighbor);
        }
        // fade in and out
        for (unsigned i = 0; i < 16; i ++) {
            view.SetAlpha(i<<4);
            gGame.Paint();
        }
        view.SetAlpha(255);
        gGame.Paint();
        Wait(5.f, true);
        for (unsigned i = 0; i < 16; i ++) {
            view.SetAlpha(0xff - (i<<4));
            gGame.Paint();
        }
        view.SetAlpha(0);
        gGame.Paint();
    }
    for(unsigned i=0; i<16; ++i) {
        gGame.Paint();
    }
    PlaySfx(sfx_deNeighbor);
}

void Game::DescriptionDialog(const char* hdr, const char* msg, ViewSlot* pView) {
  ViewMode gfx = pView->Graphics();
  #if GFX_ARTIFACT_WORKAROUNDS    
    Paint(true);
    pView->GetCube()->vbuf.touch();
    Paint(true);
  #endif
  gfx.setWindow(80+16,128-80-16);
  Dialog view;
  view.Init(pView->GetCube());
  view.Erase();
  if (hdr) { view.Show(hdr); }
  view.ShowAll(msg);
  pView->GetCube()->vbuf.touch();
  Paint(true);
  for(int t=0; t<16; t++) {
    gfx.setWindow(80+15-(t),128-80-15+(t));
    view.SetAlpha(t<<4);
    Paint();
  }
  view.SetAlpha(255);
  Wait(4, true);
  pView->GetCube()->vbuf.touch();
  Paint(true);
  mPlayer.CurrentView()->Parent()->Restore();
  mPlayer.CurrentView()->SetPlayerFrame(PlayerStand.index+ (SIDE_BOTTOM<<4));
  #if GFX_ARTIFACT_WORKAROUNDS    
    Paint(true);
    pView->GetCube()->vbuf.touch();
    Paint(true);
  #endif
}

void Game::RestorePearlIdle() {
  if (mPlayer.Direction() != SIDE_BOTTOM || mPlayer.Status() != PLAYER_STATUS_IDLE) {
    // Always look "south" after an action
    mPlayer.SetDirection(SIDE_BOTTOM);
    mPlayer.SetStatus(PLAYER_STATUS_IDLE);
    mPlayer.CurrentView()->UpdatePlayer();
  }
}

void Game::RoomNod(ViewSlot* view) {
  view->GetRoomView()->StartNod();
  while(view->ShowingRoom() && view->GetRoomView()->IsWobbly()) {
    Paint();
  }
}

void Game::RoomShake(ViewSlot* view) {
  view->GetRoomView()->StartShake();
  while(view->ShowingRoom() && view->GetRoomView()->IsWobbly()) {
    Paint();
  }
}
<|MERGE_RESOLUTION|>--- conflicted
+++ resolved
@@ -256,13 +256,8 @@
     pos = vec(start.x + int(u * delta.x), start.y + int(u * delta.y));
     DrawOffsetMap(&mode, mMap.Data(), pos);
     Paint(true);
-<<<<<<< HEAD
   } while(SystemTime::now()-t<2.333f && (pos-target).len2() > 4);
   mode.BG0_setPanning(Vec2(0,0));
-=======
-  } while(mSimTime-t<2.333f && (pos-target).len2() > 4);
-  mode.BG0_setPanning(vec(0,0));
->>>>>>> dd11450d
   DrawRoom(&mode, mMap.Data(), roomId);
   Paint(true);
 }
