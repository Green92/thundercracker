--- conflicted
+++ resolved
@@ -1,11 +1,7 @@
 <quest-database>
-<<<<<<< HEAD
-	<!--<quest id="tutorial" map="sandbox" x="0" y="1" />-->
-=======
 	
 	<quest id="enginedev" map="sandbox" x="0" y="1" />
 
->>>>>>> 27b1bf10
 	<quest id="temple_level1" map="temple_level1" x="0" y="2" />
 	<!--<quest id="temple_level2" map="temple_level3" x="2" y="3" />-->
 	<!--<quest id="temple_level3" map="temple_level3" x="2" y="3" />-->
