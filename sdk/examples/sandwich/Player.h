#pragma once

#include "Map.h"
#include "ViewSlot.h"
class RoomView;
class Room;

#define WALK_SPEED 3
#define PLAYER_STATUS_IDLE 0
#define PLAYER_STATUS_WALKING 1

class Player {
private:
  int mStatus;
  BroadLocation mCurrent;
  BroadLocation mTarget;
  Int2 mPosition;
  uint8_t mDir;
  uint8_t mAnimFrame;
  const ItemData* mEquipment;
  float mAnimTime;

public:
  void Init(Cube* pPrimary);
  int AnimFrame();

  Room* GetRoom() const;

  inline BroadLocation* Current() { return &mCurrent; }
  inline BroadLocation* Target() { return &mTarget; }
  inline RoomView* CurrentView() { return mCurrent.view; }
  inline RoomView* TargetView() { return mTarget.view; }
  inline Room* CurrentRoom() { return mCurrent.view->GetRoom(); }
  inline Room* TargetRoom() { return mTarget.view->GetRoom(); }
  inline ViewSlot* View() const { return mTarget.view==0?mCurrent.view->Parent():mTarget.view->Parent(); }
  inline Cube::Side Direction() { return mDir; }
<<<<<<< HEAD
  inline Vec2 Position() const { return mPosition; }
  inline Vec2 Location() const { return View()->IsShowingRoom() ? View()->GetRoomView()->Location() : mPosition/128; }

  inline bool TestCollision(Sokoblock* block) const { return (mPosition - block->Position()).norm() < (48*48); }

=======
  inline Int2 Position() const { return mPosition; }
  inline Int2 Location() const { return View()->IsShowingRoom() ? View()->GetRoomView()->Location() : mPosition/128; }
>>>>>>> 8f80ebcd
  inline int Status() const { return mStatus; }
  inline const ItemData* Equipment() const { return mEquipment; }
  inline bool CanCrossLava() const { return mEquipment && gItemTypeData[mEquipment->itemId].triggerType == ITEM_TRIGGER_BOOT; }

  bool HasBasicKey() const;
  void UseBasicKey();

  void SetStatus(int status);
  inline void SetDirection(Cube::Side dir) { mDir = dir; }
  inline void SetPosition(Int2 position) { mPosition = position; }
  inline void SetEquipment(const ItemData *equipId) { mEquipment = equipId; }

  void ClearTarget();
  void AdvanceToTarget();

  void Move(int dx, int dy);
  inline void Move(Int2 delta) { Move(delta.x, delta.y); }
  void Update(float dt);
};<|MERGE_RESOLUTION|>--- conflicted
+++ resolved
@@ -34,16 +34,9 @@
   inline Room* TargetRoom() { return mTarget.view->GetRoom(); }
   inline ViewSlot* View() const { return mTarget.view==0?mCurrent.view->Parent():mTarget.view->Parent(); }
   inline Cube::Side Direction() { return mDir; }
-<<<<<<< HEAD
-  inline Vec2 Position() const { return mPosition; }
-  inline Vec2 Location() const { return View()->IsShowingRoom() ? View()->GetRoomView()->Location() : mPosition/128; }
-
-  inline bool TestCollision(Sokoblock* block) const { return (mPosition - block->Position()).norm() < (48*48); }
-
-=======
+  inline bool TestCollision(Sokoblock* block) const { return (mPosition - block->Position()).len2() < (48*48); }
   inline Int2 Position() const { return mPosition; }
   inline Int2 Location() const { return View()->IsShowingRoom() ? View()->GetRoomView()->Location() : mPosition/128; }
->>>>>>> 8f80ebcd
   inline int Status() const { return mStatus; }
   inline const ItemData* Equipment() const { return mEquipment; }
   inline bool CanCrossLava() const { return mEquipment && gItemTypeData[mEquipment->itemId].triggerType == ITEM_TRIGGER_BOOT; }
