#pragma once
#include <sifteo.h>

using namespace Sifteo;

#define TRIGGER_UNDEFINED   0
#define TRIGGER_GATEWAY     1
#define TRIGGER_ITEM        2
#define TRIGGER_NPC         3
#define TRIGGER_DOOR        4

#define SUBDIV_NONE         0
#define SUBDIV_DIAG_POS     1
#define SUBDIV_DIAG_NEG     2
#define SUBDIV_BRDG_HOR     3
#define SUBDIV_BRDG_VER     4

#define STORAGE_INVENTORY   0
#define STORAGE_EQUIPMENT   1
#define STORAGE_TYPE_COUNT  2

#define ITEM_TRIGGER_NONE   0
#define ITEM_TRIGGER_BOOT   1
#define ITEM_TRIGGER_BOMB   2

#define TARGET_TYPE_GATEWAY 0
#define TARGET_TYPE_ROOM    1

#define EVENT_NONE                          0
#define EVENT_ADVANCE_QUEST_AND_REFRESH     1
#define EVENT_ADVANCE_QUEST_AND_TELEPORT    2
#define EVENT_OPEN_DOOR                     3
<<<<<<< HEAD
=======

#define BOMBABLE_ORIENTATION_HORIZONTAL 0
#define BOMBABLE_ORIENTATION_VERTICAL   1
>>>>>>> 539f9f0e

struct QuestData {
    uint8_t mapId;
    uint8_t roomId;
};

struct ItemTypeData {
    const char* description;
    uint8_t storageType : 1;
    uint8_t triggerType : 7; 
};

struct DialogTextData {
    const AssetImage* detail;
    const char* line;
};

struct DialogData {
    const AssetImage* npc;
    uint32_t lineCount;
    const DialogTextData* lines;
};

struct TriggerData {
    uint8_t questBegin; // 0xff means start-at-beginning
    uint8_t questEnd; // 0xff means means never-stop
    uint8_t flagId; // could be 1-32 is local, 33-64 is global
    uint8_t room;
    uint8_t eventType;
    uint8_t eventId;
};

struct DoorData {
    TriggerData trigger;
    uint8_t keyItemId;
};

struct ItemData {
    TriggerData trigger;
    uint8_t itemId;
};

struct GatewayData {
    TriggerData trigger;
    uint8_t targetMap;
    uint8_t targetType : 1;
    uint8_t targetId : 7;
    uint8_t x;
    uint8_t y;
};

struct SokoblockData {
    uint16_t x;
    uint16_t y;
    uint8_t asset;
};

struct NpcData {
    TriggerData trigger;
    uint16_t dialog : 15;
    uint16_t optional : 1;
    uint8_t x;
    uint8_t y;
};

struct TrapdoorData {
    uint8_t roomId;
    uint8_t respawnRoomId;
};

struct DepotData {
    uint8_t room;
    uint8_t tx : 4;
    uint8_t ty : 4;
    uint8_t group : 4;
    uint8_t itemId;
};

struct DepotGroupData {
    uint8_t count;
    uint8_t eventType;
    uint8_t eventId;
<<<<<<< HEAD
=======
};

struct SwitchData {
    uint8_t room;
    uint8_t eventType;
    uint8_t eventId;
>>>>>>> 539f9f0e
};

struct AnimatedTileData {
    uint8_t tileId;
    uint8_t frameCount;
};

struct RoomData { // expect to support about 1,000 rooms max (10 maps * 81 rooms rounded up)
    uint8_t centerX : 4;
    uint8_t centerY : 4;
    uint8_t collisionMaskRows[8];
};

struct RoomTileData {
    uint8_t tiles[64];
};
struct DiagonalSubdivisionData {
    uint8_t positiveSlope : 1;
    uint8_t roomId : 7;
    uint8_t altCenterX : 4;
    uint8_t altCenterY : 4;
};

struct BridgeSubdivisionData {
    uint8_t isHorizontal : 1;
    uint8_t roomId : 7;
    uint8_t altCenterX : 4;
    uint8_t altCenterY : 4;
};

struct BombableData {
    uint8_t rid : 7;
    uint8_t orientation : 1;

};

typedef uint8_t TileSetID;

// replace pointers with <32bit offsets-from-known-locations?
// separate tilesets from maps?  (e.g. animated tiles, lava tiles)
struct MapData {
    const char* name;

    // stir pointers
    const AssetImage* tileset;
    const AssetImage* overlay;

    // tile buffers
    const RoomData* rooms;
    const RoomTileData* roomTiles;
    const uint8_t* rle_overlay; // overlay layer w/ empty-tiles RLE-encoded (tileId, tileId, 0xff, emptyCount, tileId, ...)
    const uint8_t* xportals; // bit array of portals between rooms (x,y) and (x+1,y)
    const uint8_t* yportals; // bit array of portals between rooms (x,y) and (x,y+1)

    // triggers
    const ItemData* items; 
    const GatewayData* gates;
    const NpcData* npcs;
    const TrapdoorData* trapdoors;
    const SwitchData* switches;
    const DepotData* depots;
    const DepotGroupData* depotGroups;
<<<<<<< HEAD

    // other placeable entities
=======
>>>>>>> 539f9f0e
    const DoorData* doors;
    const AnimatedTileData* animatedTiles;
    const TileSetID* lavaTiles;
    const DiagonalSubdivisionData* diagonalSubdivisions;
    const BridgeSubdivisionData* bridgeSubdivisions;
    const SokoblockData* sokoblocks;
    const BombableData* bombables;

    // other counts
    uint8_t animatedTileCount; // do we really need this? can we null-terminate?
    uint8_t ambientType; // 0 - None

    // size
    uint8_t width : 4;
    uint8_t height : 4;
};

extern const unsigned gMapCount;
extern const unsigned gQuestCount;
extern const unsigned gDialogCount;
extern const MapData gMapData[];
extern const QuestData gQuestData[];
extern const DialogData gDialogData[];
extern const ItemTypeData gItemTypeData[];

extern const PinnedAssetImage* gSokoblockAssets[];<|MERGE_RESOLUTION|>--- conflicted
+++ resolved
@@ -30,12 +30,9 @@
 #define EVENT_ADVANCE_QUEST_AND_REFRESH     1
 #define EVENT_ADVANCE_QUEST_AND_TELEPORT    2
 #define EVENT_OPEN_DOOR                     3
-<<<<<<< HEAD
-=======
 
 #define BOMBABLE_ORIENTATION_HORIZONTAL 0
 #define BOMBABLE_ORIENTATION_VERTICAL   1
->>>>>>> 539f9f0e
 
 struct QuestData {
     uint8_t mapId;
@@ -118,15 +115,12 @@
     uint8_t count;
     uint8_t eventType;
     uint8_t eventId;
-<<<<<<< HEAD
-=======
 };
 
 struct SwitchData {
     uint8_t room;
     uint8_t eventType;
     uint8_t eventId;
->>>>>>> 539f9f0e
 };
 
 struct AnimatedTileData {
@@ -189,11 +183,6 @@
     const SwitchData* switches;
     const DepotData* depots;
     const DepotGroupData* depotGroups;
-<<<<<<< HEAD
-
-    // other placeable entities
-=======
->>>>>>> 539f9f0e
     const DoorData* doors;
     const AnimatedTileData* animatedTiles;
     const TileSetID* lavaTiles;
