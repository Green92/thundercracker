--- conflicted
+++ resolved
@@ -33,12 +33,8 @@
 
 public:  
   // getters
-<<<<<<< HEAD
   unsigned Id() const { return mRoomId; }
-  Vec2 Location() const;
-=======
   Int2 Location() const;
->>>>>>> 8f80ebcd
   Room* GetRoom() const;
   bool GatewayTouched() const;
   Sokoblock* Block() const { return mBlock; }
@@ -55,20 +51,14 @@
   void ShowBlock(Sokoblock* pBlock);
 
   void SetPlayerFrame(unsigned frame);
-  void SetEquipPosition(Vec2 p);
-  void SetItemPosition(Vec2 p);
+  void SetEquipPosition(Int2 p);
+  void SetItemPosition(Int2 p);
 
   void UpdatePlayer();
   void DrawPlayerFalling(int height);
   void UpdateBlock();
 
-<<<<<<< HEAD
   void HidePlayer();
-=======
-  void ShowItem();
-  void SetEquipPosition(Int2 p);
-  void SetItemPosition(Int2 p);
->>>>>>> 8f80ebcd
   void HideItem();
   void HideEquip();
   void HideBlock();
