#include "RoomView.h"
#include "Game.h"
#include "DrawingHelpers.h"
#include "MapHelpers.h"

#define ROOM_UNDEFINED      0xff
#define mCanvas         (Parent().Canvas())  
#define mBffSprite      (Parent().Canvas().sprites[0])
#define mTriggerSprite  (Parent().Canvas().sprites[1])
#define mEquipSprite    (Parent().Canvas().sprites[2])
#define mPlayerSprite   (Parent().Canvas().sprites[3])
#define mNpcSprite      (Parent().Canvas().sprites[4])
#define mBlockSprite    (Parent().Canvas().sprites[5])
  
void RoomView::Init(unsigned roomId) {
  flags.locked = false;
  mRoomId = roomId;
  Restore();
}

void RoomView::Lock() {
  flags.locked = true;
  gGame.OnViewLocked(this);
}

void RoomView::Unlock() {
  flags.locked = false;
  gGame.OnViewUnlocked(this);
}

void RoomView::HideOverlay() {
  mCanvas.bg1.eraseMask(false);
}


void RoomView::Restore() {
  mWobbles = -1.f;
  Map& map = gGame.GetMap();
  flags.hideOverlay = false;
  // are we showing an items?
  mStartFrame = gGame.AnimFrame();
  ComputeAnimatedTiles();
  auto& r = GetRoom();
  if (r.HasItem()) {
    ShowItem(&r.Item());
  }
<<<<<<< HEAD
  if (this->Parent() == gGame.GetPlayer().View()) { 
=======
  if (r.HasNPC()) {
    auto& npc = r.NPC();
    auto& dialog = gDialogData[npc.dialog];
    mNpcSprite.setImage(*dialog.npc);
    mNpcSprite.move(npc.x-16, npc.y-16);
  }
  if (&this->Parent() == &gGame.GetPlayer().View()) { 
>>>>>>> 15bf7a12
    ShowPlayer(); 
  }
  mCanvas.bg0.erase(BlackTile);
  DrawBackground();
  // initialize ambient fx?
<<<<<<< HEAD
  if (map.Data()->ambientType) {
=======
  if (map.Data().ambientType) {
>>>>>>> 15bf7a12
    if (r.HasTrigger()) {
      mAmbient.bff.active = 0;
    } else if ( (mAmbient.bff.active = (gRandom.randrange(3) == 0)) ) {
      mAmbient.bff.Randomize();
      mBffSprite.resize(8, 8);
      mBffSprite.setImage(Butterfly.tile(0) + 4 * mAmbient.bff.dir);
      mBffSprite.move(mAmbient.bff.pos.x-68, mAmbient.bff.pos.y-68);
    }
  }

  mBlock = 0;
  if (!r.IsSubdivided()) {
    // Should there be some sort of spatial hash?
    for(Sokoblock* pBlock = map.BlockBegin(); pBlock != map.BlockEnd(); ++pBlock) {
      if (r.IsShowingBlock(pBlock)) {
        // assuming for now that we're only showing one block per cube :/
        ShowBlock(pBlock);
        break;
      }
    }
  }
}

void RoomView::Update() {
  // update animated tiles (could suffer some optimization)
  const unsigned t = gGame.AnimFrame() - mStartFrame;
  for(unsigned i=0; i<flags.animTileCount; ++i) {
    const AnimTile& view = mAnimTiles[i];
    const unsigned localt = t % (view.frameCount << 2);
    if (localt % 4 == 0) {
        mCanvas.bg0.image(
          vec((view.lid%8)<<1,(view.lid>>3)<<1),
<<<<<<< HEAD
          *(gGame.GetMap().Data()->tileset),
          gGame.GetMap().Data()->roomTiles[mRoomId].tiles[view.lid] + (localt>>2)
        );
    }
  }

  if (gGame.GetMap().Data()->ambientType && mAmbient.bff.active) {
=======
          *(gGame.GetMap().Data().tileset),
          gGame.GetMap().Data().roomTiles[mRoomId].tiles[view.lid] + (localt>>2)
        );
    }
  }

  if (gGame.GetMap().Data().ambientType && mAmbient.bff.active) {
>>>>>>> 15bf7a12
    mAmbient.bff.Update();
    mBffSprite.move(mAmbient.bff.pos.x-68, mAmbient.bff.pos.y-68);
    mBffSprite.setImage(
      Butterfly.tile(0) + 4 * mAmbient.bff.dir + mAmbient.bff.frame / 3
    );
  }

  // item hover
  if (GetRoom().HasItem()) {
    const unsigned hoverTime = (gGame.AnimFrame() - mStartFrame) % HOVER_COUNT;
    Int2 p = 16 * GetRoom().LocalCenter(0);
    mTriggerSprite.move(p.x-8, p.y + kHoverTable[hoverTime]);
  }

  // nod or shake
  if (IsWobbly()) {
    mWobbles = clamp(mWobbles- 2.f*gGame.Dt().seconds(), 0.f, 1.f); // duration = 0.5
    ASSERT(flags.wobbleType != WOBBLE_UNUSED_0);
    ASSERT(flags.wobbleType != WOBBLE_UNUSED_1);
    switch(flags.wobbleType) {
      
      case WOBBLE_NOD: {
        const float u = 8.f * -1.2f * mWobbles * sin(M_PI * mWobbles * mWobbles * mWobbles);
        mCanvas.bg0.setPanning(vec(0.f, u));
        mCanvas.bg1.setPanning(vec(0.f, u));
        break;
      }

      case WOBBLE_SHAKE: {
        const float u = 8.f * 1.1f * mWobbles * sin(5 * M_PI * mWobbles);
        mCanvas.bg0.setPanning(vec(u, 0.f));
        mCanvas.bg1.setPanning(vec(u, 0.f));
        break;
      }

      default: {
        const Side dir = (Side)(flags.wobbleType - WOBBLE_SLIDE_TOP);
        const float u = 8.f * mWobbles * mWobbles * mWobbles;
        const Int2 pan = (u * Int2::unit((dir+2)%4));
        mCanvas.bg0.setPanning(pan);
        mCanvas.bg1.setPanning(pan);
      }

    }
  }
}

//----------------------------------------------------------------
// ROOM METHODS
//----------------------------------------------------------------

Room& RoomView::GetRoom() const { 
  return gGame.GetMap().GetRoom(mRoomId);
}

Int2 RoomView::Location() const {
  return gGame.GetMap().GetLocation(mRoomId);
}

bool RoomView::GatewayTouched() const {
  auto& room = GetRoom();
  if (room.HasGateway()) {
    for(int s=0; s<4; ++s) {
      const Viewport *view = ((Viewport*)this)->VirtualNeighborAt((Side)s);
      return view && view->Touched() && view->ShowingGatewayEdge();
    }
  }
  return false;
}


void RoomView::HideOverlay(bool flag) {
  if (flags.hideOverlay != flag) {
    flags.hideOverlay = flag;
    DrawBackground();
  }
}

void RoomView::StartNod() {
  // fill in extra rows (with real data?)
  mWobbles = 1.f;
  flags.wobbleType = WOBBLE_NOD;
}

void RoomView::StartShake() {
  // fill in extra columns (with real data?)
  mWobbles = 1.f;
  flags.wobbleType = WOBBLE_SHAKE;
}

void RoomView::StartSlide(Side side) {
  ASSERT(0 <= side && side < 4);
  mWobbles = 1.f;
  flags.wobbleType = WOBBLE_SLIDE_TOP + side;

}

//---------------------------------------------------------------
// SPRITE METHODS
//---------------------------------------------------------------

void RoomView::ShowPlayer() {
  mPlayerSprite.resize(32, 32);
  if (gGame.GetPlayer().Equipment()) {
    mEquipSprite.setImage(Items, gGame.GetPlayer().Equipment()->itemId);
  }
  UpdatePlayer();
}

void RoomView::ShowItem(const ItemData* item) {
  auto& r = GetRoom();
  mTriggerSprite.setImage(Items, item->itemId);
  Int2 p = r.HasDepot() ? 
    16 * vec(r.Depot().tx+1, r.Depot().ty+1) : 
    16 * r.LocalCenter(0);
  mTriggerSprite.move(p.x-8, p.y);
}

void RoomView::ShowBlock(Sokoblock *pBlock) {
  mBlock = pBlock;
  mBlockSprite.setImage(pBlock->Asset());
  UpdateBlock();
}

void RoomView::SetPlayerFrame(unsigned frame) {
  mPlayerSprite.setImage(frame);
}

void RoomView::SetEquipPosition(Int2 p) {
  p += 16 * GetRoom().LocalCenter(0);
  mEquipSprite.setImage(Items, gGame.GetPlayer().Equipment()->itemId);
  mEquipSprite.move(p.x-8, p.y);
}
  
void RoomView::SetItemPosition(Int2 p) {
  p += 16 * GetRoom().LocalCenter(0);
  mTriggerSprite.move(p.x-8, p.y);
}

void RoomView::UpdatePlayer() {
  Int2 localPosition = gGame.GetPlayer().Position() - 128 * Location();
  mPlayerSprite.setImage(gGame.GetPlayer().AnimFrame());
  mPlayerSprite.move(localPosition.x-16, localPosition.y-16);
  if (gGame.GetPlayer().Equipment()) {
    mEquipSprite.move(localPosition.x-8, localPosition.y-ITEM_OFFSET);
  }
}

void RoomView::DrawPlayerFalling(int height) {
  Int2 localCenter = 16 * GetRoom().LocalCenter(0);
  mPlayerSprite.setImage(PlayerStand.tile(0) + (2<<4));
  mPlayerSprite.move(localCenter.x-16, localCenter.y-32-height);
  mPlayerSprite.resize(32, 32);
  if (gGame.GetPlayer().Equipment()) { 
    mEquipSprite.move(localCenter.x-8, localCenter.y-16-height-ITEM_OFFSET);
  }
}

void RoomView::UpdateBlock() {
  ASSERT(mBlock);
  const Int2 localPosition = mBlock->Position() - vec(32, 32) - 128 * Location();
  mBlockSprite.move(localPosition);
}

void RoomView::HidePlayer() {
  mPlayerSprite.hide();
  mEquipSprite.hide();
}

void RoomView::HideItem() { mTriggerSprite.hide(); }
void RoomView::HideEquip() { mEquipSprite.hide(); }
void RoomView::HideBlock() { 
  mBlockSprite.hide(); 
  mBlock = 0;
}

//----------------------------------------------------------------------
// TRAPDOOR METHODS
//----------------------------------------------------------------------

void RoomView::DrawTrapdoorFrame(int frame) {
  Int2 firstTile = GetRoom().LocalCenter(0) - vec(2,2);
  for(unsigned y=0; y<4; ++y)
  for(unsigned x=0; x<4; ++x) {
    mCanvas.bg0.image(
      vec(firstTile.x + x, firstTile.y + y) << 1,
<<<<<<< HEAD
      *(gGame.GetMap().Data()->tileset),
=======
      *(gGame.GetMap().Data().tileset),
>>>>>>> 15bf7a12
      gGame.GetMap().GetTileId(mRoomId, vec(firstTile.x + x, firstTile.y + y))+frame
    );    
  }
}

//----------------------------------------------------------------------
// HELPERS
//----------------------------------------------------------------------

void RoomView::RefreshDoor() {
  auto& r = GetRoom();
  if (r.HasOpenDoor()) {
    for(int y=0; y<3; ++y)
    for(int x=3; x<5; ++x) {
      mCanvas.bg0.image(
        vec(x,y) << 1,
<<<<<<< HEAD
        *(gGame.GetMap().Data()->tileset),
=======
        *(gGame.GetMap().Data().tileset),
>>>>>>> 15bf7a12
        gGame.GetMap().GetTileId(mRoomId, vec(x, y))+2
      );
    }
  }
}

void RoomView::RefreshDepot() {
  auto& r = GetRoom();
  if (r.HasDepotContents()) {
    const auto& depot = r.Depot();
    // assuming depots are door sizes (2x3)
    for(int y=depot.ty; y<depot.ty+3; ++y)
    for(int x=depot.tx; x<depot.tx+2; ++x) {
      mCanvas.bg0.image(
        vec(x,y) << 1,
<<<<<<< HEAD
        *(gGame.GetMap().Data()->tileset),
=======
        *(gGame.GetMap().Data().tileset),
>>>>>>> 15bf7a12
        gGame.GetMap().GetTileId(mRoomId, vec(x, y))+2
      );
    }
    ShowItem(r.DepotContents());
  }

}

void RoomView::ShowFrame() {
  mCanvas.bg0.image(vec(0,0), FrameTop);
  mCanvas.bg0.image(vec(0, 1), FrameLeft);
  mCanvas.bg0.image(vec(15, 1), FrameRight);
  mCanvas.bg0.image(vec(0, 15), FrameBottom);
  HideOverlay();
}

void RoomView::DrawBackground() {
  mCanvas.bg0.setPanning(vec(0,0));
<<<<<<< HEAD
  DrawRoom(Parent(), gGame.GetMap().Data(), mRoomId);
  RefreshDoor();
  RefreshDepot();

  //const Room *pRoom = GetRoom();

  // TODO
  // BG1Helper ovrly(*(Parent()->GetCube()));
  // if (!flags.hideOverlay && pRoom->HasOverlay()) {
  //   DrawRoomOverlay(&ovrly, gGame.GetMap().Data(), pRoom->OverlayTile(), pRoom->OverlayBegin());
  // }
  // if (pRoom->HasNPC()) {
  //     const NpcData* npc = pRoom->NPC();
  //     const DialogData& dialog = gDialogData[npc->dialog];
  //     ovrly.DrawAsset(vec((npc->x-16)>>3, (npc->y-16)>>3), *dialog.npc);
  // }

  // ovrly.Flush();
=======
  DrawRoom(Parent(), mRoomId);
  RefreshDoor();
  RefreshDepot();
  auto& room = GetRoom();
  if (room.HasOverlay()) {
    DrawRoomOverlay(Parent(), room.OverlayTile(), room.OverlayBegin());
    Parent().FlagOverlay();
  }
>>>>>>> 15bf7a12
}

void RoomView::ComputeAnimatedTiles() {
  flags.animTileCount = 0;
<<<<<<< HEAD
  const unsigned tc = gGame.GetMap().Data()->animatedTileCount;
  if (mRoomId == ROOM_UNDEFINED || tc == 0) { return; }
  const AnimatedTileData* pAnims = gGame.GetMap().Data()->animatedTiles;
  for(unsigned lid=0; lid<64; ++lid) {
    uint8_t tid = gGame.GetMap().Data()->roomTiles[mRoomId].tiles[lid];
=======
  const unsigned tc = gGame.GetMap().Data().animatedTileCount;
  if (mRoomId == ROOM_UNDEFINED || tc == 0) { return; }
  const AnimatedTileData* pAnims = gGame.GetMap().Data().animatedTiles;
  for(unsigned lid=0; lid<64; ++lid) {
    uint8_t tid = gGame.GetMap().Data().roomTiles[mRoomId].tiles[lid];
>>>>>>> 15bf7a12
    bool is_animated = false;
    for(unsigned i=0; i<tc; ++i) {
      if (pAnims[i].tileId == tid) {
        AnimTile& view = mAnimTiles[flags.animTileCount];
        view.lid = lid;
        view.frameCount = pAnims[i].frameCount;
        flags.animTileCount++;
        break;
      }
    }
    if (flags.animTileCount == ANIM_TILE_CAPACITY) { break; }
  }
}<|MERGE_RESOLUTION|>--- conflicted
+++ resolved
@@ -44,9 +44,6 @@
   if (r.HasItem()) {
     ShowItem(&r.Item());
   }
-<<<<<<< HEAD
-  if (this->Parent() == gGame.GetPlayer().View()) { 
-=======
   if (r.HasNPC()) {
     auto& npc = r.NPC();
     auto& dialog = gDialogData[npc.dialog];
@@ -54,17 +51,12 @@
     mNpcSprite.move(npc.x-16, npc.y-16);
   }
   if (&this->Parent() == &gGame.GetPlayer().View()) { 
->>>>>>> 15bf7a12
     ShowPlayer(); 
   }
   mCanvas.bg0.erase(BlackTile);
   DrawBackground();
   // initialize ambient fx?
-<<<<<<< HEAD
-  if (map.Data()->ambientType) {
-=======
   if (map.Data().ambientType) {
->>>>>>> 15bf7a12
     if (r.HasTrigger()) {
       mAmbient.bff.active = 0;
     } else if ( (mAmbient.bff.active = (gRandom.randrange(3) == 0)) ) {
@@ -97,15 +89,6 @@
     if (localt % 4 == 0) {
         mCanvas.bg0.image(
           vec((view.lid%8)<<1,(view.lid>>3)<<1),
-<<<<<<< HEAD
-          *(gGame.GetMap().Data()->tileset),
-          gGame.GetMap().Data()->roomTiles[mRoomId].tiles[view.lid] + (localt>>2)
-        );
-    }
-  }
-
-  if (gGame.GetMap().Data()->ambientType && mAmbient.bff.active) {
-=======
           *(gGame.GetMap().Data().tileset),
           gGame.GetMap().Data().roomTiles[mRoomId].tiles[view.lid] + (localt>>2)
         );
@@ -113,7 +96,6 @@
   }
 
   if (gGame.GetMap().Data().ambientType && mAmbient.bff.active) {
->>>>>>> 15bf7a12
     mAmbient.bff.Update();
     mBffSprite.move(mAmbient.bff.pos.x-68, mAmbient.bff.pos.y-68);
     mBffSprite.setImage(
@@ -300,11 +282,7 @@
   for(unsigned x=0; x<4; ++x) {
     mCanvas.bg0.image(
       vec(firstTile.x + x, firstTile.y + y) << 1,
-<<<<<<< HEAD
-      *(gGame.GetMap().Data()->tileset),
-=======
       *(gGame.GetMap().Data().tileset),
->>>>>>> 15bf7a12
       gGame.GetMap().GetTileId(mRoomId, vec(firstTile.x + x, firstTile.y + y))+frame
     );    
   }
@@ -321,11 +299,7 @@
     for(int x=3; x<5; ++x) {
       mCanvas.bg0.image(
         vec(x,y) << 1,
-<<<<<<< HEAD
-        *(gGame.GetMap().Data()->tileset),
-=======
         *(gGame.GetMap().Data().tileset),
->>>>>>> 15bf7a12
         gGame.GetMap().GetTileId(mRoomId, vec(x, y))+2
       );
     }
@@ -341,11 +315,7 @@
     for(int x=depot.tx; x<depot.tx+2; ++x) {
       mCanvas.bg0.image(
         vec(x,y) << 1,
-<<<<<<< HEAD
-        *(gGame.GetMap().Data()->tileset),
-=======
         *(gGame.GetMap().Data().tileset),
->>>>>>> 15bf7a12
         gGame.GetMap().GetTileId(mRoomId, vec(x, y))+2
       );
     }
@@ -364,26 +334,6 @@
 
 void RoomView::DrawBackground() {
   mCanvas.bg0.setPanning(vec(0,0));
-<<<<<<< HEAD
-  DrawRoom(Parent(), gGame.GetMap().Data(), mRoomId);
-  RefreshDoor();
-  RefreshDepot();
-
-  //const Room *pRoom = GetRoom();
-
-  // TODO
-  // BG1Helper ovrly(*(Parent()->GetCube()));
-  // if (!flags.hideOverlay && pRoom->HasOverlay()) {
-  //   DrawRoomOverlay(&ovrly, gGame.GetMap().Data(), pRoom->OverlayTile(), pRoom->OverlayBegin());
-  // }
-  // if (pRoom->HasNPC()) {
-  //     const NpcData* npc = pRoom->NPC();
-  //     const DialogData& dialog = gDialogData[npc->dialog];
-  //     ovrly.DrawAsset(vec((npc->x-16)>>3, (npc->y-16)>>3), *dialog.npc);
-  // }
-
-  // ovrly.Flush();
-=======
   DrawRoom(Parent(), mRoomId);
   RefreshDoor();
   RefreshDepot();
@@ -392,24 +342,15 @@
     DrawRoomOverlay(Parent(), room.OverlayTile(), room.OverlayBegin());
     Parent().FlagOverlay();
   }
->>>>>>> 15bf7a12
 }
 
 void RoomView::ComputeAnimatedTiles() {
   flags.animTileCount = 0;
-<<<<<<< HEAD
-  const unsigned tc = gGame.GetMap().Data()->animatedTileCount;
-  if (mRoomId == ROOM_UNDEFINED || tc == 0) { return; }
-  const AnimatedTileData* pAnims = gGame.GetMap().Data()->animatedTiles;
-  for(unsigned lid=0; lid<64; ++lid) {
-    uint8_t tid = gGame.GetMap().Data()->roomTiles[mRoomId].tiles[lid];
-=======
   const unsigned tc = gGame.GetMap().Data().animatedTileCount;
   if (mRoomId == ROOM_UNDEFINED || tc == 0) { return; }
   const AnimatedTileData* pAnims = gGame.GetMap().Data().animatedTiles;
   for(unsigned lid=0; lid<64; ++lid) {
     uint8_t tid = gGame.GetMap().Data().roomTiles[mRoomId].tiles[lid];
->>>>>>> 15bf7a12
     bool is_animated = false;
     for(unsigned i=0; i<tc; ++i) {
       if (pAnims[i].tileId == tid) {
