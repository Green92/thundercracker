--- conflicted
+++ resolved
@@ -6,7 +6,7 @@
 
 #include "GridSlot.h"
 #include "assets.gen.h"
-//#include <stdlib.h>
+#include <stdlib.h>
 #include "utils.h"
 
 static unsigned int color = 0;
@@ -23,19 +23,15 @@
 	//m_state( STATE_LIVING ),
 	m_eventTime( 0.0f ),
 {
-<<<<<<< HEAD
 	//TEST randomly make some empty ones
 	if( rand()%100 > 50 )
 		m_state = STATE_LIVING;
 	else
 		m_state = STATE_GONE;
-	m_color = rand()%NUM_COLORS;
-=======
 	//static unsigned int seed;
 	//m_color = rand_r(&seed)%NUM_COLORS;
 	//non-random for now
 	m_color = color++%NUM_COLORS;
->>>>>>> 8f00b44f
 	m_value = 0;
 }
 
@@ -45,7 +41,6 @@
 	PRINT("color is %d\n", m_color );
 	return *TEXTURES[ m_color ];
 }
-
 
 //draw self on given vid at given vec
 void GridSlot::Draw( VidMode_BG0 &vid, const Vec2 &vec )
