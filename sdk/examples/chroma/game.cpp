/* -*- mode: C; c-basic-offset: 4; intent-tabs-mode: nil -*-
 *
 * Sifteo SDK Example.
 * Copyright <c> 2011 Sifteo, Inc. All rights reserved.
 */

#include "game.h"
#include "utils.h"
#include "assets.gen.h"

//TODO, load this from save file
unsigned int Game::s_HighScores[ Game::NUM_HIGH_SCORES ] =
        { 1000, 800, 600, 400, 200 };


const float Game::SLOSH_THRESHOLD = 0.4f;

Math::Random Game::random;


Game &Game::Inst()
{
	static Game game = Game();

    return game;
}

Game::Game() : m_bTestMatches( false ), m_iDotScore ( 0 ), m_iDotScoreSum( 0 ), m_iScore( 0 ), m_iDotsCleared( 0 ),
                m_state( STARTING_STATE ), m_mode( MODE_SHAKES ), m_splashTime( 0.0f ),
                m_fLastSloshTime( 0.0f ), m_curChannel( 0 ), m_pSoundThisFrame( NULL ),
                m_ShakesRemaining( STARTING_SHAKES ), m_bForcePaintSync( false )//, m_bHyperDotMatched( false )
{
	//Reset();
}


void Game::Init()
{
	for( int i = 0; i < NUM_CUBES; i++ )
		cubes[i].Init(GameAssets);

    bool done = false;

	PRINT( "getting ready to load" );

	while( !done )
	{
		done = true;
		for( int i = 0; i < NUM_CUBES; i++ )
		{
			if( !cubes[i].DrawProgress(GameAssets) )
				done = false;

			PRINT( "in load loop" );
		}
		System::paint();
	}
    PRINT( "done loading" );

    for( int i = 0; i < NUM_CUBES; i++ )
        cubes[i].Reset();

	for( int i = 0; i < NUM_CUBES; i++ )
		cubes[i].vidInit();

	m_splashTime = System::clock();
    m_fLastTime = m_splashTime;

#if SFX_ON
    for( unsigned int i = 0; i < NUM_SFX_CHANNELS; i++ )
    {
        m_SFXChannels[i].init();
        //m_SFXChannels[i].setVolume( 256 );
    }
#endif
#if MUSIC_ON
    m_musicChannel.init();

    //doesn't seem to work
    m_musicChannel.setVolume( 1 );
#if SPLASH_ON
    m_musicChannel.play( StingerIV2, LoopOnce );
#else
    m_musicChannel.play( astrokraut, LoopRepeat );
#endif
#endif
}


void Game::Update()
{
    float t = System::clock();
    float dt = t - m_fLastTime;
    m_fLastTime = t;

    bool needsync = false;

    if( m_bForcePaintSync )
    {
        needsync = true;
        System::paintSync();
        m_bForcePaintSync = false;
    }

	if( m_state == STATE_SPLASH )
	{
		for( int i = 0; i < NUM_CUBES; i++ )
			cubes[i].Draw();

        if( System::clock() - m_splashTime > 7.0f )
		{
            m_state = STATE_INTRO;
#if MUSIC_ON
            m_musicChannel.stop();
            m_musicChannel.play( astrokraut, LoopRepeat );
#endif
			m_timer.Init( System::clock() );
		}
	}
	else 
	{
		if( m_bTestMatches )
		{
			if( m_state == STATE_PLAYING )
				TestMatches();
			else
			{
				Reset();
			}
			m_bTestMatches = false;
		}

        if( m_mode == MODE_TIMED && m_state == STATE_PLAYING )
		{
            m_timer.Update( dt );
			checkGameOver();
		}

		for( int i = 0; i < NUM_CUBES; i++ )
            cubes[i].Update( System::clock(), dt );

        for( int i = 0; i < NUM_CUBES; i++ )
			cubes[i].Draw();

        //always finishing works
        //System::finish();
#if !SLOW_MODE
        //if any of our cubes have messed with bg1's bitmaps,
        //force a finish here
        for( int i = 0; i < NUM_CUBES; i++ )
        {
            if( cubes[i].getBG1Helper().NeedFinish() )
            {
                //System::finish();
                System::paintSync();
                needsync = true;
                //printf( "finishing\n" );
                break;
            }
        }
#endif
        for( int i = 0; i < NUM_CUBES; i++ )
            cubes[i].FlushBG1();
	}

#if SLOW_MODE
    System::paintSync();
#else
    if( needsync )
        System::paintSync();
    else
        System::paint();
#endif

    m_pSoundThisFrame = NULL;
}


void Game::Reset()
{
	m_iDotScore = 0;
	m_iDotScoreSum = 0;
	m_iScore = 0;
	m_iDotsCleared = 0;
	m_iLevel = 0;
    //m_bHyperDotMatched = false;

    m_state = STATE_INTRO;
    m_ShakesRemaining = STARTING_SHAKES;
    //m_musicChannel.play( astrokraut, LoopRepeat );

	for( int i = 0; i < NUM_CUBES; i++ )
	{
		cubes[i].Reset();
	}

	m_timer.Reset();
}

void Game::TestMatches()
{
	//for every cube test matches with every other cube
	for( int i = 0; i < NUM_CUBES; i++ )
	{
		cubes[i].testMatches();
	}
}

void Game::CheckChain( CubeWrapper *pWrapper )
{
	int total_marked = 0;

	for( int i = 0; i < NUM_CUBES; i++ )
	{
		total_marked += cubes[i].getNumMarked();
	}

    //chain is finished
    if( total_marked == 0 )
	{
		m_iScore += m_iDotScoreSum;
		m_iDotsCleared += m_iDotScore;

		if( m_mode == MODE_PUZZLE )
		{
			//TODO puzzle mode
			//check_puzzle();
		}
		else
<<<<<<< HEAD
        {
            bool bannered = false;

            //free shake
            /*if( m_mode == MODE_SHAKES && m_iDotsCleared >= DOT_THRESHOLD5 && !m_bHyperDotMatched )
            {

            }
            else */if( m_iDotsCleared >= DOT_THRESHOLD4 )
            {
                playSound(clear4);

                if( m_mode == MODE_SHAKES /*&& !m_bHyperDotMatched*/ )
                {
                    pWrapper->getBanner().SetMessage( "Bonus Shake!" );
                    bannered = true;
                    m_ShakesRemaining++;
                }
            }
            else if( m_iDotsCleared >= DOT_THRESHOLD3 )
            {
                playSound(clear3);

                //is it dangerous to add one here?  do we need to queue it?
                if( /*!m_bHyperDotMatched && */!DoesHyperDotExist() )
                    pWrapper->SpawnHyper();
            }
            else if( m_iDotsCleared >= DOT_THRESHOLD2 )
                playSound(clear2);
            else if( m_iDotsCleared >= DOT_THRESHOLD1 )
                playSound(clear1);

            if( !bannered )
            {
                char aBuf[16];
                snprintf(aBuf, sizeof aBuf - 1, "%d", m_iDotScoreSum );
                pWrapper->getBanner().SetMessage( aBuf, true );
            }
=======
		{          
            if( m_iDotsCleared >= 10 )
                Game::Inst().playSound(clear4);
            else if( m_iDotsCleared >= 7 )
                Game::Inst().playSound(clear3);
            else if( m_iDotsCleared >= 4 )
                Game::Inst().playSound(clear2);
            else if( m_iDotsCleared >= 2 )
                Game::Inst().playSound(clear1);

			String<16> aBuf;
            aBuf << m_iDotScoreSum;
            pWrapper->getBanner().SetMessage( aBuf, true );
>>>>>>> e0a308cb
		}

		if( m_mode == MODE_TIMED )
			m_timer.AddTime(m_iDotScore);

		m_iDotScore = 0;
		m_iDotScoreSum = 0;
        m_iDotsCleared = 0;

        //m_bHyperDotMatched = false;
	}
}


void Game::checkGameOver()
{
	if( m_mode == MODE_SHAKES )
	{
		//1 or fewer cubes not dead 
		int numInPlay = 0;

		for( int i = 0; i < NUM_CUBES; i++ )
		{
			if( !cubes[i].isDead() )
				numInPlay++;
		}

		if( numInPlay <= 1 )
        {
            enterScore();
            m_state = STATE_DYING;
            playSound(timer_explode);
        }
	}
	else if( m_mode == MODE_TIMED )
	{
		if( m_timer.getTime() <= 0.0f )
        {
            enterScore();
            m_state = STATE_DYING;
            playSound(timer_explode);
        }
	}
}


bool Game::NoMatches()
{
    //""" Return True if no matches are possible with the current gems. """
    if( no_match_color_imbalance() )
		return true;
    if( numColors() == 1 )
	{
        if( no_match_stranded_interior() )
            return true;
        else if( no_match_stranded_side() )
            return true;
        else if( no_match_mismatch_side() )
            return true;
	}

    return false;
}


unsigned int Game::numColors() const
{
	bool aColors[GridSlot::NUM_COLORS];

    _SYS_memset8( (uint8_t*)aColors, 0, sizeof( bool ) * GridSlot::NUM_COLORS );

	for( int i = 0; i < NUM_CUBES; i++ )
	{
		cubes[i].fillColorMap( aColors );
	}
    
	int numColors = 0;

	for( unsigned int i = 0; i < GridSlot::NUM_COLORS; i++ )
	{
		if( aColors[i] )
			numColors++;
	}
    
	return numColors;
}

bool Game::no_match_color_imbalance() const
{
    /*
    Returns true if all the dots of a given color are stuck together on
    one grid, meaning that they can never be matched.
    */
	for( unsigned int i = 0; i < GridSlot::NUM_COLORS; i++ )
	{
		int total = 0;

		for( int i = 0; i < NUM_CUBES; i++ )
		{
			if( cubes[i].hasColor(i) )
				total++;
		}

		if( total == 1 )
			return true;
	}

	return false;
}

bool Game::no_match_stranded_interior() const
{
    /*
    Returns true if the given grids can never match due to one of them having
    only fixed dots stranded in the middle.
    */
	for( int i = 0; i < NUM_CUBES; i++ )
	{
		if( cubes[i].hasStrandedFixedDots() )
			return true;
	}

	return false;
}

bool Game::no_match_stranded_side() const
{
    /*
    Returns true if one of the given grids has only fixed dots on a
    side-center (i.e., not a corner), but no floating dots can match it.
    */

	for( int i = 0; i < NUM_CUBES; i++ )
	{
		if( cubes[i].allFixedDotsAreStrandedSide() )
		{
			int numCorners = 0;

			for( int j = 0; j < NUM_CUBES; j++ )
			{
				
				if( i != j )
				{
					unsigned int thisCubeNumCorners = cubes[j].getNumCornerDots();
					numCorners += thisCubeNumCorners;
					if( numCorners > 1 || cubes[j].getNumDots() > thisCubeNumCorners )
						break;
				}
			}

			if( numCorners == 1 )
				return true;
		}
	}

	return false;   
}


bool Game::no_match_mismatch_side() const
{
    /*
    Returns true if the given grids have one fixed gem on a
    side, but the gems can never touch.
    */

	Vec2 aBuddies[3];
	int iNumBuddies = 0;

	for( int i = 0; i < NUM_CUBES; i++ )
	{
		if( cubes[i].getFixedDot( aBuddies[iNumBuddies] ) )
		{
			iNumBuddies++;
			if( iNumBuddies > 2 )
				return false;
		}
	}

	int SIDE_MISMATCH_SET1[] =  { 2, 0, 3, 1 };
	int SIDE_MISMATCH_SET2[] =  { 1, 3, 0, 2 };

	if( SIDE_MISMATCH_SET1[aBuddies[0].x] == aBuddies[0].y && SIDE_MISMATCH_SET1[aBuddies[1].x] == aBuddies[1].y )
		return true;
	if( SIDE_MISMATCH_SET2[aBuddies[0].x] == aBuddies[0].y && SIDE_MISMATCH_SET2[aBuddies[1].x] == aBuddies[1].y )
		return true;

    return false;
}


unsigned int Game::getHighScore( unsigned int index ) const
{
    ASSERT( index < NUM_HIGH_SCORES );

    if( index < NUM_HIGH_SCORES )
        return s_HighScores[ index ];
    else
        return 0;
}



void Game::enterScore()
{
    //walk backwards through the high score list and see which ones we can pick off
    for( int i = (int)NUM_HIGH_SCORES - 1; i >= 0; i-- )
    {
        if( s_HighScores[i] < m_iScore )
        {
            if( i < (int)NUM_HIGH_SCORES - 1 )
            {
                s_HighScores[i+1] = s_HighScores[i];
            }
        }
        else
        {
            if( i < (int)NUM_HIGH_SCORES - 1 )
            {
                s_HighScores[i+1] = m_iScore;
            }

            break;
        }
    }
}


void Game::playSound( _SYSAudioModule &sound )
{
    if( &sound == m_pSoundThisFrame )
        return;

#if SFX_ON
    m_SFXChannels[m_curChannel].stop();
    m_SFXChannels[m_curChannel].play(sound, LoopOnce);
#endif

    //printf( "playing a sound effect %d on channel %d\n", sound.size, m_curChannel );

    m_curChannel++;

    if( m_curChannel >= NUM_SFX_CHANNELS )
        m_curChannel = 0;

    m_pSoundThisFrame = &sound;
}

_SYSAudioModule *SLOSH_SOUNDS[Game::NUM_SLOSH_SOUNDS] =
{
  &slosh_multi_01,
    &slosh_multi_02,
};


//play a random slosh sound
void Game::playSlosh()
{
    if( System::clock() - m_fLastSloshTime > SLOSH_THRESHOLD )
    {
        int index = random.randrange( NUM_SLOSH_SOUNDS );
        playSound(*SLOSH_SOUNDS[index]);

        m_fLastSloshTime = System::clock();
    }
}



//destroy all dots of the given color
void Game::BlowAll( unsigned int color )
{
    for( int i = 0; i < NUM_CUBES; i++ )
    {
        cubes[i].BlowAll( color );
    }

    //m_bHyperDotMatched = true;
}



bool Game::DoesHyperDotExist()
{
    for( int i = 0; i < NUM_CUBES; i++ )
    {
        if( cubes[i].HasHyperDot() )
            return true;
    }

    return false;
}<|MERGE_RESOLUTION|>--- conflicted
+++ resolved
@@ -227,7 +227,6 @@
 			//check_puzzle();
 		}
 		else
-<<<<<<< HEAD
         {
             bool bannered = false;
 
@@ -262,25 +261,10 @@
 
             if( !bannered )
             {
-                char aBuf[16];
-                snprintf(aBuf, sizeof aBuf - 1, "%d", m_iDotScoreSum );
+                String<16> aBuf;
+                aBuf << m_iDotScoreSum;
                 pWrapper->getBanner().SetMessage( aBuf, true );
             }
-=======
-		{          
-            if( m_iDotsCleared >= 10 )
-                Game::Inst().playSound(clear4);
-            else if( m_iDotsCleared >= 7 )
-                Game::Inst().playSound(clear3);
-            else if( m_iDotsCleared >= 4 )
-                Game::Inst().playSound(clear2);
-            else if( m_iDotsCleared >= 2 )
-                Game::Inst().playSound(clear1);
-
-			String<16> aBuf;
-            aBuf << m_iDotScoreSum;
-            pWrapper->getBanner().SetMessage( aBuf, true );
->>>>>>> e0a308cb
 		}
 
 		if( m_mode == MODE_TIMED )
