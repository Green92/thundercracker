--- conflicted
+++ resolved
@@ -54,7 +54,6 @@
     static const unsigned int INT_MAX = 0x7fff;
     static const float SLOSH_THRESHOLD;
 
-<<<<<<< HEAD
     //number of dots needed for certain thresholds
     enum
     {
@@ -66,10 +65,7 @@
     };
 
 	CubeWrapper cubes[NUM_CUBES]; 
-=======
-	CubeWrapper cubes[NUM_CUBES];
     static Math::Random random;
->>>>>>> e0a308cb
 
 	void Init();
 	void Update();
