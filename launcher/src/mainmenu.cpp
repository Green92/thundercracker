--- conflicted
+++ resolved
@@ -40,15 +40,10 @@
 
     Events::cubeConnect.set(&MainMenu::cubeConnect, this);
     Events::cubeDisconnect.set(&MainMenu::cubeDisconnect, this);
-<<<<<<< HEAD
+    Events::neighborAdd.set(&MainMenu::neighborAdded, this);
 
     loader.init();
 
-    bzero(cubeJoinTimestamps);
-=======
-    Events::neighborAdd.set(&MainMenu::neighborAdded, this);
-    
->>>>>>> b6cea83c
     time = SystemTime::now();
     connectSfxDelayTimestamp = time;
     connectingCubes.clear();
@@ -208,23 +203,18 @@
 {
     SystemTime now = SystemTime::now();
 
-<<<<<<< HEAD
     // Only play a connect sfx if it's been a while since the last one (or since boot)
-    if ((now - connectSfxDelayTimestamp).milliseconds() >= kConnectSfxDelayMS) {
+    if (now - connectSfxDelayTimestamp > TimeDelta::fromMillisec(kConnectSfxDelayMS)) {
         connectSfxDelayTimestamp = now;
         AudioTracker::play(Tracker_CubeConnect);
     }
 
     // Reset this cube's connection timestamp. We won't use it until it has shown the logo for a while.
-    cubeJoinTimestamps[cid] = now;
+    Shared::connectTime[cid] = now;
 
     // This cube will be in 'connectingCubes' until it's done showing the logo and loading assets
     loadingCubes.clear(cid);
     connectingCubes.mark(cid);
-=======
-    Shared::connectTime[cid] = SystemTime::now();
-    Shared::motion[cid].attach(cid);
->>>>>>> b6cea83c
 
     // Start loading assets
     loader.start(menuAssetConfig, CubeSet(cid));
@@ -248,11 +238,11 @@
 
     connectingCubes.clear(cid);
 
-<<<<<<< HEAD
     // Were we using this cube? Not any more.
     if (mainCube == cid)
         mainCube = CubeID();
-=======
+}
+
 void MainMenu::neighborAdded(unsigned firstID, unsigned firstSide,
                              unsigned secondID, unsigned secondSide)
 {
@@ -276,19 +266,6 @@
     ASSERT(Shared::connectTime[cid].isValid());
     if (SystemTime::now() - Shared::connectTime[cid] > TimeDelta::fromMillisec(2000))
         cid.unpair();
-}
-
-void MainMenu::waitForACube()
-{
-    SystemTime sfxTime = SystemTime::now();
-    while (CubeSet::connected().empty()) {
-        if ((SystemTime::now() - sfxTime).milliseconds() >= kNoCubesConnectedSfxMS) {
-            sfxTime = SystemTime::now();
-            AudioChannel(0).play(Sound_NoCubesConnected);
-        }
-        System::yield();
-    }
->>>>>>> b6cea83c
 }
 
 void MainMenu::updateConnecting()
@@ -316,7 +293,7 @@
     beginLoadingAnim.clear();
 
     for (CubeID cube : connectingCubes & ~loadingCubes) {
-        if ((now - cubeJoinTimestamps[cube]).milliseconds() >= kDisplayBlueLogoTimeMS) {
+        if ((now - Shared::connectTime[cube]).milliseconds() >= kDisplayBlueLogoTimeMS) {
             loadingCubes.mark(cube);
             beginLoadingAnim.mark(cube);
         }
