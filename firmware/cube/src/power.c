--- conflicted
+++ resolved
@@ -279,7 +279,6 @@
     // We must latch these port states, to preserve them during sleep.
     // This latch stays locked until early wakeup, in power_init().
     OPMCON = OPMCON_LATCH_LOCKED;
-<<<<<<< HEAD
 
     CLKLFCTRL = CLKLFCTRL_SRC_RC;
     //Watchdog reset in 10s
@@ -296,11 +295,6 @@
     while (1) {
         //PWRDWN = 1;
         PWRDWN = 3;
-=======
-
-    while (1) {
-        PWRDWN = 1;
->>>>>>> 338baa53
 
         /*
          * We loop purely out of paranoia. This point should never be reached.
