/*
 * Thundercracker Firmware -- Confidential, not for redistribution.
 * Copyright <c> 2012 Sifteo, Inc. All rights reserved.
 */

#include <string.h>
#include "svm.h"
#include "svmdebug.h"
#include "svmruntime.h"
#include "elfdefs.h"
#include "flash.h"
using namespace Svm;

#ifndef PRIxPTR // for mingw
#define PRIxPTR "x"
#endif

static const unsigned MAX_DEBUG_SECTIONS = 32;

struct DebugSectionInfo {
    Elf::SectionHeader header;
    FlashRange data;
    char name[64];
};

static DebugSectionInfo debugSections[MAX_DEBUG_SECTIONS];

static DebugSectionInfo *findDebugSection(const char *name)
{
    for (unsigned i = 0; i < MAX_DEBUG_SECTIONS; i++) {
        DebugSectionInfo *SI = &debugSections[i];
        if (!strcmp(SI->name, name))
            return SI;
    }
    return NULL;
}

<<<<<<< HEAD
static const char* faultStr(FaultCode code)
{
    switch (code) {
    case F_STACK_OVERFLOW:      return "Stack allocation failure";
    case F_BAD_STACK:           return "Validation-time stack address error";
    case F_BAD_CODE_ADDRESS:    return "Branch-time code address error";
    case F_BAD_SYSCALL:         return "Unsupported syscall number";
    case F_LOAD_ADDRESS:        return "Runtime load address error";
    case F_STORE_ADDRESS:       return "Runtime store address error";
    case F_LOAD_ALIGNMENT:      return "Runtime load alignment error";
    case F_STORE_ALIGNMENT:     return "Runtime store alignment error";
    case F_CODE_FETCH:          return "Runtime code fetch error";
    case F_CODE_ALIGNMENT:      return "Runtime code alignment error";
    case F_CPU_SIM:             return "Unhandled ARM instruction in sim (validator bug)";
    case F_RESERVED_SVC:        return "Reserved SVC encoding";
    case F_RESERVED_ADDROP:     return "Reserved ADDROP encoding";
    case F_ABORT:               return "User call to _SYS_abort()";
    case F_LONG_STACK_LOAD:     return "Bad address in long stack LDR addrop";
    case F_LONG_STACK_STORE:    return "Bad address in long stack STR addrop";
    case F_PRELOAD_ADDRESS:     return "Bad address for async preload";
    case F_RETURN_FRAME:        return "Bad saved FP value detected during ret()";
    default:                    return "unknown error";
    }
}

void SvmDebug::fault(FaultCode code)
=======
static const char *getFaultName(FaultCode code)
>>>>>>> 19d520da
{
    static const char *faultNames[] = { FAULT_NAME_STRINGS };
    STATIC_ASSERT(sizeof faultNames / sizeof faultNames[0] == F_NUM_FAULT_TYPES);
    if (code >= F_NUM_FAULT_TYPES)
        return "Unknown";
    else
        return faultNames[code];
}
    
void SvmDebug::fault(FaultCode code)
{    
    LOG(("***\n"
         "*** VM FAULT code %d (%s)\n"
         "***\n"
         "***   PC: %08x SP: %"PRIxPTR"\n"
         "***  GPR: %08x %08x %08x %08x\n"
         "***       %08x %08x %08x %08x\n"
         "***\n",
<<<<<<< HEAD
         code, faultStr(code),
=======
         code, getFaultName(code),
>>>>>>> 19d520da
         SvmRuntime::reconstructCodeAddr(),
         SvmCpu::reg(REG_SP),
         (unsigned) SvmCpu::reg(0), (unsigned) SvmCpu::reg(1),
         (unsigned) SvmCpu::reg(2), (unsigned) SvmCpu::reg(3),
         (unsigned) SvmCpu::reg(4), (unsigned) SvmCpu::reg(5),
         (unsigned) SvmCpu::reg(6), (unsigned) SvmCpu::reg(7)));

    SvmRuntime::exit();
}

static void formatLog(char *out, size_t outSize, char *fmt,
    uint32_t *args, size_t argCount)
{
    // This is a simple printf()-like formatter, used to format log entries.
    // It differs from printf() in two important ways:
    //
    //   - We enforce a subset of functionality which is both safe and
    //     does not require runtime memory access. This means only int, float,
    //     and character arguments are permitted.
    //
    //   - Unlike C's printf(), our floating point arguments are single
    //     precision, and always stored in a single 32-bit argument slot.
    //
    // We don't worry too much about nice error reporting here, since the
    // format string should have already been validated by slinky. We only
    // perform the minimum checks necessary to ensure runtime safety.

    char *outEnd = out + outSize - 1;
    *outEnd = '\0';

    while (out < outEnd) {
        char *segment = fmt;
        char c = *(fmt++);

        if (c != '%') {
            *(out++) = c;
            if (c)
                continue;
            break;
        }

        bool done = false;
        do {
            char spec = *(fmt++);
            char saved = *fmt;
            *fmt = '\0';  // NUL terminate the current segment
            
            switch (spec) {
                
                // Prefix characters
                case '0':
                case '1':
                case '2':
                case '3':
                case '4':
                case '5':
                case '6':
                case '7':
                case '8':
                case '9':
                case ' ':
                case '-':
                case '+':
                case '.':
                    break;

                // Literal '%'
                case '%':
                    *(out++) = '%';
                    done = true;
                    break;

                // Integer parameters
                case 'd':
                case 'i':
                case 'o':
                case 'u':
                case 'X':
                case 'x':
                case 'c':
                    done = true;
                    ASSERT(argCount && "Too few arguments in format string");
                    out += snprintf(out, outEnd - out, segment, *args);
                    argCount--;
                    args++;
                    break;

                // 32-bit float parameters
                case 'f':
                case 'F':
                case 'e':
                case 'E':
                case 'g':
                case 'G':
                    done = true;
                    ASSERT(argCount && "Too few arguments in format string");
                    out += snprintf(out, outEnd - out, segment,
                        (double) reinterpret_cast<float&>(*args));
                    argCount--;
                    args++;
                    break;

                case 0:
                    ASSERT(0 && "Premature end of format string");
                    break;

                default:
                    ASSERT(0 && "Unsupported character in format string");
                    return;
            }
            
            *fmt = saved;   // Restore next character
        } while (!done);
    }
}

uint32_t *SvmDebug::logReserve(SvmLogTag tag)
{
    // On real hardware, we'll be writing directly into a USB ring buffer.
    // On simulation, we can just stow the parameters in a temporary global
    // buffer, and decode them to stdout immediately.

    static uint32_t buffer[7];
    return buffer;
}

void SvmDebug::logCommit(SvmLogTag tag, uint32_t *buffer)
{
    // On real hardware, log decoding would be deferred to the host machine.
    // In simulation, we can decode right away. Note that we use the raw Flash
    // interface instead of going through the cache, since we don't want
    // debug log decoding to affect caching behavior.

    DebugSectionInfo *strTab = findDebugSection(".debug_logstr");

    if (!strTab) {
        LOG(("SVMLOG: No symbol table found. Raw data:\n"
             "\t[%08x] %08x %08x %08x %08x %08x %08x %08x\n",
             tag.getValue(), buffer[0], buffer[1], buffer[2],
             buffer[3], buffer[4], buffer[5], buffer[6]));
        return;
    }

    char fmt[1024];
    FlashRange rFmt = strTab->data.split(tag.getStringOffset(), sizeof fmt);
    Flash::read(rFmt.getAddress(), (uint8_t*)fmt, rFmt.getSize());

    char outBuffer[1024];
    formatLog(outBuffer, sizeof outBuffer, fmt, buffer, tag.getArity());
    LOG(("%s", outBuffer));
}

void SvmDebug::setSymbolSourceELF(const FlashRange &elf)
{
    /*
     * The ELF header has already been validated for runtime purposes
     * by ElfUtil. Now we want to pull out the section header table,
     * so that we can read debug symbols at runtime.
     *
     * For simplicity's sake, this function extracts all necessary
     * ELF header information into a static array of sections,
     * the global debugSections[].
     */

    memset(debugSections, 0, sizeof debugSections);

    FlashBlockRef ref;
    FlashBlock::get(ref, elf.getAddress());
    Elf::FileHeader *header = reinterpret_cast<Elf::FileHeader*>(ref->getData());

    // First pass, copy out all the headers.
    for (unsigned i = 0; i < header->e_shnum && i < MAX_DEBUG_SECTIONS; i++) {
        DebugSectionInfo &SI = debugSections[i];
        Elf::SectionHeader *pHdr = &SI.header;
        FlashRange rHdr = elf.split(header->e_shoff + i * header->e_shentsize, sizeof *pHdr);
        ASSERT(rHdr.getSize() == sizeof *pHdr);
        Flash::read(rHdr.getAddress(), (uint8_t*)pHdr, rHdr.getSize());
        SI.data = elf.split(pHdr->sh_offset, pHdr->sh_size);
    }

    // Assign section names
    if (header->e_shstrndx < header->e_shnum && header->e_shstrndx < MAX_DEBUG_SECTIONS) {
        FlashRange strTab = debugSections[header->e_shstrndx].data;
        for (unsigned i = 0; i < header->e_shnum && i < MAX_DEBUG_SECTIONS; i++) {
            DebugSectionInfo &SI = debugSections[i];
            FlashRange rStr = strTab.split(SI.header.sh_name, sizeof SI.name);
            Flash::read(rStr.getAddress(), (uint8_t*)SI.name, rStr.getSize());
            SI.name[sizeof SI.name - 1] = 0;
        }
    }
}<|MERGE_RESOLUTION|>--- conflicted
+++ resolved
@@ -35,7 +35,6 @@
     return NULL;
 }
 
-<<<<<<< HEAD
 static const char* faultStr(FaultCode code)
 {
     switch (code) {
@@ -60,19 +59,6 @@
     default:                    return "unknown error";
     }
 }
-
-void SvmDebug::fault(FaultCode code)
-=======
-static const char *getFaultName(FaultCode code)
->>>>>>> 19d520da
-{
-    static const char *faultNames[] = { FAULT_NAME_STRINGS };
-    STATIC_ASSERT(sizeof faultNames / sizeof faultNames[0] == F_NUM_FAULT_TYPES);
-    if (code >= F_NUM_FAULT_TYPES)
-        return "Unknown";
-    else
-        return faultNames[code];
-}
     
 void SvmDebug::fault(FaultCode code)
 {    
@@ -83,11 +69,7 @@
          "***  GPR: %08x %08x %08x %08x\n"
          "***       %08x %08x %08x %08x\n"
          "***\n",
-<<<<<<< HEAD
          code, faultStr(code),
-=======
-         code, getFaultName(code),
->>>>>>> 19d520da
          SvmRuntime::reconstructCodeAddr(),
          SvmCpu::reg(REG_SP),
          (unsigned) SvmCpu::reg(0), (unsigned) SvmCpu::reg(1),
