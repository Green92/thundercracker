--- conflicted
+++ resolved
@@ -15,7 +15,7 @@
 
 // default board
 #ifndef BOARD
-#define BOARD   BOARD_TC_MASTER_REV2
+#define BOARD   BOARD_TC_MASTER_REV3
 #endif
 
 #if BOARD == BOARD_TEST_JIG
@@ -24,14 +24,6 @@
 #endif
 #endif
 
-<<<<<<< HEAD
-=======
-// default board
-#ifndef BOARD
-#define BOARD   BOARD_TC_MASTER_REV3
-#endif
-
->>>>>>> dc34e891
 #include "hardware.h"
 
 #if BOARD == BOARD_TC_MASTER_REV3
