--- conflicted
+++ resolved
@@ -15,19 +15,16 @@
 	common/radio.sim.o \
 	common/cube.sim.o \
 	common/cubecodec.sim.o \
-<<<<<<< HEAD
 	common/audiomixer.sim.o \
 	common/speexdecoder.sim.o \
 	common/audio.gen.sim.o \
 	common/audiobuffer.sim.o \
 	common/audiochannel.sim.o \
+	common/accel.sim.o \
+	common/neighbors.sim.o \
 	sim/audiooutdevice.sim.o \
 	sim/portaudiooutdevice.sim.o \
 	sim/flashlayer.sim.o \
-=======
-	common/accel.sim.o \
-	common/neighbors.sim.o \
->>>>>>> 34a85a04
 	sim/siftulator.sim.o \
 	sim/main.sim.o
 
@@ -37,16 +34,13 @@
 	common/radio.stm32.o \
 	common/cube.stm32.o \
 	common/cubecodec.stm32.o \
-<<<<<<< HEAD
 	common/audiomixer.stm32.o \
 	common/speexdecoder.stm32.o \
 	common/audio.gen.stm32.o \
 	common/audiobuffer.stm32.o \
 	common/audiochannel.stm32.o \
-=======
 	common/accel.stm32.o \
 	common/neighbors.stm32.o \
->>>>>>> 34a85a04
 	stm32/systime.stm32.o \
 	stm32/vectors.stm32.o \
 	stm32/setup.stm32.o \
