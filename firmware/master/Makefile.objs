MASTER_DIR = $(TC_DIR)/firmware/master

OBJS_COMMON = \
	$(MASTER_DIR)/common/syscall.o \
	$(MASTER_DIR)/common/runtime.o \
	$(MASTER_DIR)/common/radio.o \
	$(MASTER_DIR)/common/cubeslots.o \
	$(MASTER_DIR)/common/cube.o \
	$(MASTER_DIR)/common/cubecodec.o \
	$(MASTER_DIR)/common/audiomixer.o \
	$(MASTER_DIR)/common/speexdecoder.o \
	$(MASTER_DIR)/common/audiobuffer.o \
	$(MASTER_DIR)/common/audiochannel.o \
	$(MASTER_DIR)/common/accel.o \
	$(MASTER_DIR)/common/neighbors.o \
	$(MASTER_DIR)/common/tasks.o \
<<<<<<< HEAD
	$(MASTER_DIR)/common/prng.o
=======
	$(MASTER_DIR)/common/prng.o \
    $(MASTER_DIR)/common/flashlayer.o \
    $(MASTER_DIR)/common/assetmanager.o \
>>>>>>> 02917f7e

OBJS_SIM = \
	$(OBJS_COMMON:.o=.sim.o) \
	$(MASTER_DIR)/sim/audiooutdevice.sim.o \
	$(MASTER_DIR)/sim/portaudiooutdevice.sim.o \
    $(MASTER_DIR)/sim/flashstorage.sim.o \
    $(MASTER_DIR)/sim/flash.sim.o \
	$(MASTER_DIR)/sim/siftulator.sim.o \
	$(MASTER_DIR)/sim/main.sim.o

OBJS_STM32 = \
	$(OBJS_COMMON:.o=.stm32.o) \
	$(MASTER_DIR)/stm32/systime.stm32.o \
	$(MASTER_DIR)/stm32/vectors.stm32.o \
	$(MASTER_DIR)/stm32/setup.stm32.o \
	$(MASTER_DIR)/stm32/radio.stm32.o \
	$(MASTER_DIR)/stm32/gpio.stm32.o \
    $(MASTER_DIR)/stm32/button.stm32.o \
	$(MASTER_DIR)/stm32/spi.stm32.o \
    $(MASTER_DIR)/stm32/flash.stm32.o \
	$(MASTER_DIR)/stm32/nrf24l01.stm32.o \
	$(MASTER_DIR)/stm32/debug.stm32.o \
    $(MASTER_DIR)/stm32/usart.stm32.o \
    $(MASTER_DIR)/stm32/dma.stm32.o \
    $(MASTER_DIR)/stm32/hwtimer.stm32.o \
    $(MASTER_DIR)/stm32/pwmaudioout.stm32.o \
    $(MASTER_DIR)/stm32/dacaudioout.stm32.o \
    $(MASTER_DIR)/stm32/audiooutdevice.stm32.o \
    $(MASTER_DIR)/stm32/macronixmx25.stm32.o \
    $(MASTER_DIR)/stm32/dac.stm32.o \
<<<<<<< HEAD
    $(MASTER_DIR)/stm32/usb.stm32.o \
    $(MASTER_DIR)/stm32/assetmanager.stm32.o \
    $(SPEEX_OBJS_STM32)
=======
    $(MASTER_DIR)/stm32/usb.stm32.o
>>>>>>> 02917f7e
<|MERGE_RESOLUTION|>--- conflicted
+++ resolved
@@ -14,13 +14,9 @@
 	$(MASTER_DIR)/common/accel.o \
 	$(MASTER_DIR)/common/neighbors.o \
 	$(MASTER_DIR)/common/tasks.o \
-<<<<<<< HEAD
-	$(MASTER_DIR)/common/prng.o
-=======
 	$(MASTER_DIR)/common/prng.o \
     $(MASTER_DIR)/common/flashlayer.o \
     $(MASTER_DIR)/common/assetmanager.o \
->>>>>>> 02917f7e
 
 OBJS_SIM = \
 	$(OBJS_COMMON:.o=.sim.o) \
@@ -51,10 +47,4 @@
     $(MASTER_DIR)/stm32/audiooutdevice.stm32.o \
     $(MASTER_DIR)/stm32/macronixmx25.stm32.o \
     $(MASTER_DIR)/stm32/dac.stm32.o \
-<<<<<<< HEAD
-    $(MASTER_DIR)/stm32/usb.stm32.o \
-    $(MASTER_DIR)/stm32/assetmanager.stm32.o \
-    $(SPEEX_OBJS_STM32)
-=======
-    $(MASTER_DIR)/stm32/usb.stm32.o
->>>>>>> 02917f7e
+    $(MASTER_DIR)/stm32/usb.stm32.o